--- conflicted
+++ resolved
@@ -1,2128 +1,2124 @@
-import argparse
-import os
-import sys
-
-script_path = os.path.dirname(os.path.realpath(__file__))
-
-# use current directory as SD dir if it has related files, otherwise parent dir of script as stated in guide
-sd_path = os.path.abspath('.') if os.path.exists('./ldm/models/diffusion/ddpm.py') else os.path.dirname(script_path)
-
-# add parent directory to path; this is where Stable diffusion repo should be
-path_dirs = [
-    (sd_path, 'ldm', 'Stable Diffusion'),
-    (os.path.join(sd_path,'../taming-transformers'), 'taming', 'Taming Transformers')
-]
-for d, must_exist, what in path_dirs:
-    must_exist_path = os.path.abspath(os.path.join(script_path, d, must_exist))
-    if not os.path.exists(must_exist_path):
-        print(f"Warning: {what} not found at path {must_exist_path}", file=sys.stderr)
-    else:
-        sys.path.append(os.path.join(script_path, d))
-
-import torch
-import torch.nn as nn
-import numpy as np
-import gradio as gr
-import gradio.utils
-from omegaconf import OmegaConf
-from PIL import Image, ImageFont, ImageDraw, PngImagePlugin, ImageFilter, ImageOps
-from torch import autocast
-import mimetypes
-import random
-import math
-import html
-import time
-import json
-import traceback
-from collections import namedtuple
-from contextlib import nullcontext
-import signal
-import tqdm
-import re
-import threading
-import time
-import base64
-import io
-
-import k_diffusion.sampling
-from ldm.util import instantiate_from_config
-from ldm.models.diffusion.ddim import DDIMSampler
-from ldm.models.diffusion.plms import PLMSSampler
-
-# this is a fix for Windows users. Without it, javascript files will be served with text/html content-type and the bowser will not show any UI
-mimetypes.init()
-mimetypes.add_type('application/javascript', '.js')
-
-# some of those options should not be changed at all because they would break the model, so I removed them from options.
-opt_C = 4
-opt_f = 8
-
-LANCZOS = (Image.Resampling.LANCZOS if hasattr(Image, 'Resampling') else Image.LANCZOS)
-invalid_filename_chars = '<>:"/\\|?*\n'
-config_filename = "config.json"
-sd_model_file = os.path.join(script_path, 'model.ckpt')
-if not os.path.exists(sd_model_file):
-    sd_model_file = "models/ldm/stable-diffusion-v1/model.ckpt"
-
-parser = argparse.ArgumentParser()
-parser.add_argument("--config", type=str, default=os.path.join(sd_path, "configs/stable-diffusion/v1-inference.yaml"), help="path to config which constructs model",)
-parser.add_argument("--ckpt", type=str, default=os.path.join(sd_path, sd_model_file), help="path to checkpoint of model",)
-parser.add_argument("--gfpgan-dir", type=str, help="GFPGAN directory", default=('./src/gfpgan' if os.path.exists('./src/gfpgan') else './GFPGAN'))
-parser.add_argument("--gfpgan-model", type=str, help="GFPGAN model file name", default='GFPGANv1.3.pth')
-parser.add_argument("--no-half", action='store_true', help="do not switch the model to 16-bit floats")
-parser.add_argument("--no-progressbar-hiding", action='store_true', help="do not hide progressbar in gradio UI (we hide it because it slows down ML if you have hardware accleration in browser)")
-parser.add_argument("--max-batch-count", type=int, default=16, help="maximum batch count value for the UI")
-parser.add_argument("--embeddings-dir", type=str, default='embeddings', help="embeddings dirtectory for textual inversion (default: embeddings)")
-parser.add_argument("--allow-code", action='store_true', help="allow custom script execution from webui")
-parser.add_argument("--medvram", action='store_true', help="enable stable diffusion model optimizations for sacrficing a little speed for low VRM usage")
-parser.add_argument("--lowvram", action='store_true', help="enable stable diffusion model optimizations for sacrficing a lot of speed for very low VRM usage")
-parser.add_argument("--always-batch-cond-uncond", action='store_true', help="a workaround test; may help with speed in you use --lowvram")
-parser.add_argument("--precision", type=str, help="evaluate at this precision", choices=["full", "autocast"], default="autocast")
-parser.add_argument("--share", action='store_true', help="use share=True for gradio and make the UI accessible through their site (doesn't work for me but you might have better luck)")
-cmd_opts = parser.parse_args()
-
-cpu = torch.device("cpu")
-gpu = torch.device("cuda")
-device = gpu if torch.cuda.is_available() else cpu
-batch_cond_uncond = cmd_opts.always_batch_cond_uncond or not (cmd_opts.lowvram or cmd_opts.medvram)
-queue_lock = threading.Lock()
-
-
-def gr_show(visible=True):
-    return {"visible": visible, "__type__": "update"}
-
-
-class State:
-    interrupted = False
-    job = ""
-
-    def interrupt(self):
-        self.interrupted = True
-
-
-state = State()
-
-if not cmd_opts.share:
-    # fix gradio phoning home
-    gradio.utils.version_check = lambda: None
-    gradio.utils.get_local_ip_address = lambda: '127.0.0.1'
-
-css_hide_progressbar = """
-.wrap .m-12 svg { display:none!important; }
-.wrap .m-12::before { content:"Loading..." }
-.progress-bar { display:none!important; }
-.meta-text { display:none!important; }
-"""
-
-SamplerData = namedtuple('SamplerData', ['name', 'constructor'])
-samplers = [
-    *[SamplerData(x[0], lambda funcname=x[1]: KDiffusionSampler(funcname)) for x in [
-        ('Euler a', 'sample_euler_ancestral'),
-        ('Euler', 'sample_euler'),
-        ('LMS', 'sample_lms'),
-        ('Heun', 'sample_heun'),
-        ('DPM2', 'sample_dpm_2'),
-        ('DPM2 a', 'sample_dpm_2_ancestral'),
-    ] if hasattr(k_diffusion.sampling, x[1])],
-    SamplerData('DDIM', lambda: VanillaStableDiffusionSampler(DDIMSampler)),
-    SamplerData('PLMS', lambda: VanillaStableDiffusionSampler(PLMSSampler)),
-]
-samplers_for_img2img = [x for x in samplers if x.name != 'PLMS']
-
-RealesrganModelInfo = namedtuple("RealesrganModelInfo", ["name", "location", "model", "netscale"])
-
-try:
-    from basicsr.archs.rrdbnet_arch import RRDBNet
-    from realesrgan import RealESRGANer
-    from realesrgan.archs.srvgg_arch import SRVGGNetCompact
-
-    realesrgan_models = [
-        RealesrganModelInfo(
-            name="Real-ESRGAN 4x plus",
-            location="https://github.com/xinntao/Real-ESRGAN/releases/download/v0.1.0/RealESRGAN_x4plus.pth",
-            netscale=4, model=lambda: RRDBNet(num_in_ch=3, num_out_ch=3, num_feat=64, num_block=23, num_grow_ch=32, scale=4)
-        ),
-        RealesrganModelInfo(
-            name="Real-ESRGAN 4x plus anime 6B",
-            location="https://github.com/xinntao/Real-ESRGAN/releases/download/v0.2.2.4/RealESRGAN_x4plus_anime_6B.pth",
-            netscale=4, model=lambda: RRDBNet(num_in_ch=3, num_out_ch=3, num_feat=64, num_block=6, num_grow_ch=32, scale=4)
-        ),
-        RealesrganModelInfo(
-            name="Real-ESRGAN 2x plus",
-            location="https://github.com/xinntao/Real-ESRGAN/releases/download/v0.2.1/RealESRGAN_x2plus.pth",
-            netscale=2, model=lambda: RRDBNet(num_in_ch=3, num_out_ch=3, num_feat=64, num_block=23, num_grow_ch=32, scale=2)
-        ),
-    ]
-    have_realesrgan = True
-except Exception:
-    print("Error importing Real-ESRGAN:", file=sys.stderr)
-    print(traceback.format_exc(), file=sys.stderr)
-
-    realesrgan_models = [RealesrganModelInfo('None', '', 0, None)]
-    have_realesrgan = False
-
-sd_upscalers = {
-    "RealESRGAN": lambda img: upscale_with_realesrgan(img, 2, 0),
-    "Lanczos": lambda img: img.resize((img.width*2, img.height*2), resample=LANCZOS),
-    "None": lambda img: img
-}
-
-
-def gfpgan_model_path():
-    places = [script_path, '.', os.path.join(cmd_opts.gfpgan_dir, 'experiments/pretrained_models')]
-    files = [cmd_opts.gfpgan_model] + [os.path.join(dirname, cmd_opts.gfpgan_model) for dirname in places]
-    found = [x for x in files if os.path.exists(x)]
-
-    if len(found) == 0:
-        raise Exception("GFPGAN model not found in paths: " + ", ".join(files))
-
-    return found[0]
-
-
-def gfpgan():
-    return GFPGANer(model_path=gfpgan_model_path(), upscale=1, arch='clean', channel_multiplier=2, bg_upsampler=None)
-
-def gfpgan_fix_faces(gfpgan_model, np_image):
-    np_image_bgr = np_image[:, :, ::-1]
-    cropped_faces, restored_faces, gfpgan_output_bgr = gfpgan_model.enhance(np_image_bgr, has_aligned=False, only_center_face=False, paste_back=True)
-    np_image = gfpgan_output_bgr[:, :, ::-1]
-
-    return np_image
-
-have_gfpgan = False
-try:
-    model_path = gfpgan_model_path()
-
-    if os.path.exists(cmd_opts.gfpgan_dir):
-        sys.path.append(os.path.abspath(cmd_opts.gfpgan_dir))
-    from gfpgan import GFPGANer
-
-    have_gfpgan = True
-except Exception:
-    print("Error setting up GFPGAN:", file=sys.stderr)
-    print(traceback.format_exc(), file=sys.stderr)
-
-
-
-class Options:
-    class OptionInfo:
-        def __init__(self, default=None, label="", component=None, component_args=None):
-            self.default = default
-            self.label = label
-            self.component = component
-            self.component_args = component_args
-
-    data = None
-    data_labels = {
-        "outdir_samples": OptionInfo("", "Output dictectory for images; if empty, defaults to two directories below"),
-        "outdir_txt2img_samples": OptionInfo("outputs/txt2img-images", 'Output dictectory for txt2img images'),
-        "outdir_img2img_samples": OptionInfo("outputs/img2img-images", 'Output dictectory for img2img images'),
-        "outdir_extras_samples": OptionInfo("outputs/extras-images", 'Output dictectory for images from extras tab'),
-        "outdir_grids": OptionInfo("", "Output dictectory for grids; if empty, defaults to two directories below"),
-        "outdir_txt2img_grids": OptionInfo("outputs/txt2img-grids", 'Output dictectory for txt2img grids'),
-        "outdir_img2img_grids": OptionInfo("outputs/img2img-grids", 'Output dictectory for img2img grids'),
-        "save_to_dirs": OptionInfo(False, "When writing images/grids, create a directory with name derived from the prompt"),
-        "save_to_dirs_prompt_len": OptionInfo(10, "When using above, how many words from prompt to put into directory name", gr.Slider, {"minimum": 1, "maximum": 32, "step": 1}),
-        "outdir_save": OptionInfo("log/images", "Directory for saving images using the Save button"),
-        "samples_save": OptionInfo(True, "Save indiviual samples"),
-        "samples_format": OptionInfo('png', 'File format for indiviual samples'),
-        "grid_save": OptionInfo(True, "Save image grids"),
-        "return_grid": OptionInfo(True, "Show grid in results for web"),
-        "grid_format": OptionInfo('png', 'File format for grids'),
-        "grid_extended_filename": OptionInfo(False, "Add extended info (seed, prompt) to filename when saving grid"),
-        "grid_only_if_multiple": OptionInfo(True, "Do not save grids consisting of one picture"),
-        "n_rows": OptionInfo(-1, "Grid row count; use -1 for autodetect and 0 for it to be same as batch size", gr.Slider, {"minimum": -1, "maximum": 16, "step": 1}),
-        "jpeg_quality": OptionInfo(80, "Quality for saved jpeg images", gr.Slider, {"minimum": 1, "maximum": 100, "step": 1}),
-        "export_for_4chan": OptionInfo(True, "If PNG image is larger than 4MB or any dimension is larger than 4000, downscale and save copy as JPG"),
-        "enable_pnginfo": OptionInfo(True, "Save text information about generation parameters as chunks to png files"),
-        "font": OptionInfo("arial.ttf", "Font for image grids  that have text"),
-        "prompt_matrix_add_to_start": OptionInfo(True, "In prompt matrix, add the variable combination of text to the start of the prompt, rather than the end"),
-        "enable_emphasis": OptionInfo(True, "Use (text) to make model pay more attention to text text and [text] to make it pay less attention"),
-        "save_txt": OptionInfo(False, "Create a text file next to every image with generation parameters."),
-
-    }
-
-    def __init__(self):
-        self.data = {k: v.default for k, v in self.data_labels.items()}
-
-    def __setattr__(self, key, value):
-        if self.data is not None:
-            if key in self.data:
-                self.data[key] = value
-
-        return super(Options, self).__setattr__(key, value)
-
-    def __getattr__(self, item):
-        if self.data is not None:
-            if item in self.data:
-                return self.data[item]
-
-        if item in self.data_labels:
-            return self.data_labels[item].default
-
-        return super(Options, self).__getattribute__(item)
-
-    def save(self, filename):
-        with open(filename, "w", encoding="utf8") as file:
-            json.dump(self.data, file)
-
-    def load(self, filename):
-        with open(filename, "r", encoding="utf8") as file:
-            self.data = json.load(file)
-
-
-def load_model_from_config(config, ckpt, verbose=False):
-    print(f"Loading model from {ckpt}")
-    pl_sd = torch.load(ckpt, map_location="cpu")
-    if "global_step" in pl_sd:
-        print(f"Global Step: {pl_sd['global_step']}")
-    sd = pl_sd["state_dict"]
-    model = instantiate_from_config(config.model)
-    m, u = model.load_state_dict(sd, strict=False)
-    if len(m) > 0 and verbose:
-        print("missing keys:")
-        print(m)
-    if len(u) > 0 and verbose:
-        print("unexpected keys:")
-        print(u)
-
-    model.eval()
-    return model
-
-
-module_in_gpu = None
-
-
-def setup_for_low_vram(sd_model):
-    parents = {}
-
-    def send_me_to_gpu(module, _):
-        """send this module to GPU; send whatever tracked module was previous in GPU to CPU;
-        we add this as forward_pre_hook to a lot of modules and this way all but one of them will
-        be in CPU
-        """
-        global module_in_gpu
-
-        module = parents.get(module, module)
-
-        if module_in_gpu == module:
-            return
-
-        if module_in_gpu is not None:
-            module_in_gpu.to(cpu)
-
-        module.to(gpu)
-        module_in_gpu = module
-
-    # see below for register_forward_pre_hook;
-    # first_stage_model does not use forward(), it uses encode/decode, so register_forward_pre_hook is
-    # useless here, and we just replace those methods
-    def first_stage_model_encode_wrap(self, encoder, x):
-        send_me_to_gpu(self, None)
-        return encoder(x)
-
-    def first_stage_model_decode_wrap(self, decoder, z):
-        send_me_to_gpu(self, None)
-        return decoder(z)
-
-    # remove three big modules, cond, first_stage, and unet from the model and then
-    # send the model to GPU. Then put modules back. the modules will be in CPU.
-    stored = sd_model.cond_stage_model.transformer, sd_model.first_stage_model, sd_model.model
-    sd_model.cond_stage_model.transformer, sd_model.first_stage_model, sd_model.model = None, None, None
-    sd_model.to(device)
-    sd_model.cond_stage_model.transformer, sd_model.first_stage_model, sd_model.model = stored
-
-    # register hooks for those the first two models
-    sd_model.cond_stage_model.transformer.register_forward_pre_hook(send_me_to_gpu)
-    sd_model.first_stage_model.register_forward_pre_hook(send_me_to_gpu)
-    sd_model.first_stage_model.encode = lambda x, en=sd_model.first_stage_model.encode: first_stage_model_encode_wrap(sd_model.first_stage_model, en, x)
-    sd_model.first_stage_model.decode = lambda z, de=sd_model.first_stage_model.decode: first_stage_model_decode_wrap(sd_model.first_stage_model, de, z)
-    parents[sd_model.cond_stage_model.transformer] = sd_model.cond_stage_model
-
-    if cmd_opts.medvram:
-        sd_model.model.register_forward_pre_hook(send_me_to_gpu)
-    else:
-        diff_model = sd_model.model.diffusion_model
-
-        # the third remaining model is still too big for 4GB, so we also do the same for its submodules
-        # so that only one of them is in GPU at a time
-        stored = diff_model.input_blocks, diff_model.middle_block, diff_model.output_blocks, diff_model.time_embed
-        diff_model.input_blocks, diff_model.middle_block, diff_model.output_blocks, diff_model.time_embed = None, None, None, None
-        sd_model.model.to(device)
-        diff_model.input_blocks, diff_model.middle_block, diff_model.output_blocks, diff_model.time_embed = stored
-
-        # install hooks for bits of third model
-        diff_model.time_embed.register_forward_pre_hook(send_me_to_gpu)
-        for block in diff_model.input_blocks:
-            block.register_forward_pre_hook(send_me_to_gpu)
-        diff_model.middle_block.register_forward_pre_hook(send_me_to_gpu)
-        for block in diff_model.output_blocks:
-            block.register_forward_pre_hook(send_me_to_gpu)
-
-
-def create_random_tensors(shape, seeds):
-    xs = []
-    for seed in seeds:
-        torch.manual_seed(seed)
-
-        # randn results depend on device; gpu and cpu get different results for same seed;
-        # the way I see it, it's better to do this on CPU, so that everyone gets same result;
-        # but the original script had it like this so i do not dare change it for now because
-        # it will break everyone's seeds.
-        xs.append(torch.randn(shape, device=device))
-    x = torch.stack(xs)
-    return x
-
-
-def torch_gc():
-    if torch.cuda.is_available():
-        torch.cuda.empty_cache()
-        torch.cuda.ipc_collect()
-
-
-def save_image(image, path, basename, seed=None, prompt=None, extension='png', info=None, short_filename=False, no_prompt=False):
-    if short_filename or prompt is None or seed is None:
-        file_decoration = ""
-    elif opts.save_to_dirs:
-        file_decoration = f"-{seed}"
-    else:
-        file_decoration = f"-{seed}-{sanitize_filename_part(prompt)[:128]}"
-
-    if extension == 'png' and opts.enable_pnginfo and info is not None:
-        pnginfo = PngImagePlugin.PngInfo()
-        pnginfo.add_text("parameters", info)
-    else:
-        pnginfo = None
-
-    if opts.save_to_dirs and not no_prompt:
-        words = re.findall(r'\w+', prompt or "")
-        if len(words) == 0:
-            words = ["empty"]
-
-        dirname = " ".join(words[0:opts.save_to_dirs_prompt_len])
-        path = os.path.join(path, dirname)
-
-    os.makedirs(path, exist_ok=True)
-
-    filecount = len([x for x in os.listdir(path) if os.path.splitext(x)[1] == '.' + extension])
-    fullfn = "a.png"
-    fullfn_without_extension = "a"
-    for i in range(100):
-        fn = f"{filecount:05}" if basename == '' else f"{basename}-{filecount:04}"
-        fullfn = os.path.join(path, f"{fn}{file_decoration}.{extension}")
-        fullfn_without_extension = os.path.join(path, f"{fn}{file_decoration}")
-        if not os.path.exists(fullfn):
-            break
-
-    image.save(fullfn, quality=opts.jpeg_quality, pnginfo=pnginfo)
-
-    target_side_length = 4000
-    oversize = image.width > target_side_length or image.height > target_side_length
-    if opts.export_for_4chan and (oversize or os.stat(fullfn).st_size > 4 * 1024 * 1024):
-        ratio = image.width / image.height
-
-        if oversize and ratio > 1:
-            image = image.resize((target_side_length, image.height * target_side_length // image.width), LANCZOS)
-        elif oversize:
-            image = image.resize((image.width * target_side_length // image.height, target_side_length), LANCZOS)
-
-        image.save(f"{fullfn_without_extension}.jpg", quality=opts.jpeg_quality, pnginfo=pnginfo)
-
-    if opts.save_txt and info is not None:
-        with open(f"{fullfn_without_extension}.txt", "w", encoding="utf8") as file:
-            file.write(info + "\n")
-
-
-
-def sanitize_filename_part(text):
-    return text.replace(' ', '_').translate({ord(x): '' for x in invalid_filename_chars})[:128]
-
-
-def plaintext_to_html(text):
-    text = "".join([f"<p>{html.escape(x)}</p>\n" for x in text.split('\n')])
-    return text
-
-
-def image_grid(imgs, batch_size=1, rows=None):
-    if rows is None:
-        if opts.n_rows > 0:
-            rows = opts.n_rows
-        elif opts.n_rows == 0:
-            rows = batch_size
-        else:
-            rows = math.sqrt(len(imgs))
-            rows = round(rows)
-
-    cols = math.ceil(len(imgs) / rows)
-
-    w, h = imgs[0].size
-    grid = Image.new('RGB', size=(cols * w, rows * h), color='black')
-
-    for i, img in enumerate(imgs):
-        grid.paste(img, box=(i % cols * w, i // cols * h))
-
-    return grid
-
-
-Grid = namedtuple("Grid", ["tiles", "tile_w", "tile_h", "image_w", "image_h", "overlap"])
-
-
-def split_grid(image, tile_w=512, tile_h=512, overlap=64):
-    w = image.width
-    h = image.height
-
-    now = tile_w - overlap  # non-overlap width
-    noh = tile_h - overlap
-
-    cols = math.ceil((w - overlap) / now)
-    rows = math.ceil((h - overlap) / noh)
-
-    grid = Grid([], tile_w, tile_h, w, h, overlap)
-    for row in range(rows):
-        row_images = []
-
-        y = row * noh
-
-        if y + tile_h >= h:
-            y = h - tile_h
-
-        for col in range(cols):
-            x = col * now
-
-            if x+tile_w >= w:
-                x = w - tile_w
-
-            tile = image.crop((x, y, x + tile_w, y + tile_h))
-
-            row_images.append([x, tile_w, tile])
-
-        grid.tiles.append([y, tile_h, row_images])
-
-    return grid
-
-
-def combine_grid(grid):
-    def make_mask_image(r):
-        r = r * 255 / grid.overlap
-        r = r.astype(np.uint8)
-        return Image.fromarray(r, 'L')
-
-    mask_w = make_mask_image(np.arange(grid.overlap, dtype=np.float32).reshape((1, grid.overlap)).repeat(grid.tile_h, axis=0))
-    mask_h = make_mask_image(np.arange(grid.overlap, dtype=np.float32).reshape((grid.overlap, 1)).repeat(grid.image_w, axis=1))
-
-    combined_image = Image.new("RGB", (grid.image_w, grid.image_h))
-    for y, h, row in grid.tiles:
-        combined_row = Image.new("RGB", (grid.image_w, h))
-        for x, w, tile in row:
-            if x == 0:
-                combined_row.paste(tile, (0, 0))
-                continue
-
-            combined_row.paste(tile.crop((0, 0, grid.overlap, h)), (x, 0), mask=mask_w)
-            combined_row.paste(tile.crop((grid.overlap, 0, w, h)), (x + grid.overlap, 0))
-
-        if y == 0:
-            combined_image.paste(combined_row, (0, 0))
-            continue
-
-        combined_image.paste(combined_row.crop((0, 0, combined_row.width, grid.overlap)), (0, y), mask=mask_h)
-        combined_image.paste(combined_row.crop((0, grid.overlap, combined_row.width, h)), (0, y + grid.overlap))
-
-    return combined_image
-
-
-class GridAnnotation:
-    def __init__(self, text='', is_active=True):
-        self.text = text
-        self.is_active = is_active
-        self.size = None
-
-
-def draw_grid_annotations(im, width, height, hor_texts, ver_texts):
-    def wrap(drawing, text, font, line_length):
-        lines = ['']
-        for word in text.split():
-            line = f'{lines[-1]} {word}'.strip()
-            if drawing.textlength(line, font=font) <= line_length:
-                lines[-1] = line
-            else:
-                lines.append(word)
-        return lines
-
-    def draw_texts(drawing, draw_x, draw_y, lines):
-        for i, line in enumerate(lines):
-            drawing.multiline_text((draw_x, draw_y + line.size[1] / 2), line.text, font=fnt, fill=color_active if line.is_active else color_inactive, anchor="mm", align="center")
-
-            if not line.is_active:
-                drawing.line((draw_x - line.size[0]//2, draw_y + line.size[1]//2, draw_x + line.size[0]//2, draw_y + line.size[1]//2), fill=color_inactive, width=4)
-
-            draw_y += line.size[1] + line_spacing
-
-    fontsize = (width + height) // 25
-    line_spacing = fontsize // 2
-    fnt = ImageFont.truetype(opts.font, fontsize)
-    color_active = (0, 0, 0)
-    color_inactive = (153, 153, 153)
-
-    pad_left = width * 3 // 4 if len(ver_texts) > 0 else 0
-
-    cols = im.width // width
-    rows = im.height // height
-
-    assert cols == len(hor_texts), f'bad number of horizontal texts: {len(hor_texts)}; must be {cols}'
-    assert rows == len(ver_texts), f'bad number of vertical texts: {len(ver_texts)}; must be {rows}'
-
-    calc_img = Image.new("RGB", (1, 1), "white")
-    calc_d = ImageDraw.Draw(calc_img)
-
-    for texts, allowed_width in zip(hor_texts + ver_texts, [width] * len(hor_texts) + [pad_left] * len(ver_texts)):
-        items = [] + texts
-        texts.clear()
-
-        for line in items:
-            wrapped = wrap(calc_d, line.text, fnt, allowed_width)
-            texts += [GridAnnotation(x, line.is_active) for x in wrapped]
-
-        for line in texts:
-            bbox = calc_d.multiline_textbbox((0, 0), line.text, font=fnt)
-            line.size = (bbox[2] - bbox[0], bbox[3] - bbox[1])
-
-    hor_text_heights = [sum([line.size[1] + line_spacing for line in lines]) - line_spacing for lines in hor_texts]
-    ver_text_heights = [sum([line.size[1] + line_spacing for line in lines]) - line_spacing * len(lines) for lines in ver_texts]
-
-    pad_top = max(hor_text_heights) + line_spacing * 2
-
-    result = Image.new("RGB", (im.width + pad_left, im.height + pad_top), "white")
-    result.paste(im, (pad_left, pad_top))
-
-    d = ImageDraw.Draw(result)
-
-    for col in range(cols):
-        x = pad_left + width * col + width / 2
-        y = pad_top / 2 - hor_text_heights[col] / 2
-
-        draw_texts(d, x, y, hor_texts[col])
-
-    for row in range(rows):
-        x = pad_left / 2
-        y = pad_top + height * row + height / 2 - ver_text_heights[row] / 2
-
-        draw_texts(d, x, y, ver_texts[row])
-
-    return result
-
-
-def draw_prompt_matrix(im, width, height, all_prompts):
-    prompts = all_prompts[1:]
-    boundary = math.ceil(len(prompts) / 2)
-
-    prompts_horiz = prompts[:boundary]
-    prompts_vert = prompts[boundary:]
-
-    hor_texts = [[GridAnnotation(x, is_active=pos & (1 << i) != 0) for i, x in enumerate(prompts_horiz)] for pos in range(1 << len(prompts_horiz))]
-    ver_texts = [[GridAnnotation(x, is_active=pos & (1 << i) != 0) for i, x in enumerate(prompts_vert)] for pos in range(1 << len(prompts_vert))]
-
-    return draw_grid_annotations(im, width, height, hor_texts, ver_texts)
-
-
-def draw_xy_grid(xs, ys, x_label, y_label, cell):
-    res = []
-
-    ver_texts = [[GridAnnotation(y_label(y))] for y in ys]
-    hor_texts = [[GridAnnotation(x_label(x))] for x in xs]
-
-    for y in ys:
-        for x in xs:
-            res.append(cell(x, y))
-
-
-    grid = image_grid(res, rows=len(ys))
-    grid = draw_grid_annotations(grid, res[0].width, res[0].height, hor_texts, ver_texts)
-
-    return grid
-
-
-def resize_image(resize_mode, im, width, height):
-    if resize_mode == 0:
-        res = im.resize((width, height), resample=LANCZOS)
-    elif resize_mode == 1:
-        ratio = width / height
-        src_ratio = im.width / im.height
-
-        src_w = width if ratio > src_ratio else im.width * height // im.height
-        src_h = height if ratio <= src_ratio else im.height * width // im.width
-
-        resized = im.resize((src_w, src_h), resample=LANCZOS)
-        res = Image.new("RGB", (width, height))
-        res.paste(resized, box=(width // 2 - src_w // 2, height // 2 - src_h // 2))
-    else:
-        ratio = width / height
-        src_ratio = im.width / im.height
-
-        src_w = width if ratio < src_ratio else im.width * height // im.height
-        src_h = height if ratio >= src_ratio else im.height * width // im.width
-
-        resized = im.resize((src_w, src_h), resample=LANCZOS)
-        res = Image.new("RGB", (width, height))
-        res.paste(resized, box=(width // 2 - src_w // 2, height // 2 - src_h // 2))
-
-        if ratio < src_ratio:
-            fill_height = height // 2 - src_h // 2
-            res.paste(resized.resize((width, fill_height), box=(0, 0, width, 0)), box=(0, 0))
-            res.paste(resized.resize((width, fill_height), box=(0, resized.height, width, resized.height)), box=(0, fill_height + src_h))
-        elif ratio > src_ratio:
-            fill_width = width // 2 - src_w // 2
-            res.paste(resized.resize((fill_width, height), box=(0, 0, 0, height)), box=(0, 0))
-            res.paste(resized.resize((fill_width, height), box=(resized.width, 0, resized.width, height)), box=(fill_width + src_w, 0))
-
-    return res
-
-
-def wrap_gradio_gpu_call(func):
-    def f(*args, **kwargs):
-        with queue_lock:
-            res = func(*args, **kwargs)
-
-        return res
-
-    return wrap_gradio_call(f)
-
-
-def wrap_gradio_call(func):
-    def f(*args, **kwargs):
-        t = time.perf_counter()
-
-        try:
-            res = list(func(*args, **kwargs))
-        except Exception as e:
-            print("Error completing request", file=sys.stderr)
-            print("Arguments:", args, kwargs, file=sys.stderr)
-            print(traceback.format_exc(), file=sys.stderr)
-
-            res = [None, '', f"<div class='error'>{plaintext_to_html(type(e).__name__+': '+str(e))}</div>"]
-
-        elapsed = time.perf_counter() - t
-
-        # last item is always HTML
-        res[-1] = res[-1] + f"<p class='performance'>Time taken: {elapsed:.2f}s</p>"
-
-        state.interrupted = False
-
-        return tuple(res)
-
-    return f
-
-
-class StableDiffusionModelHijack:
-    ids_lookup = {}
-    word_embeddings = {}
-    word_embeddings_checksums = {}
-    fixes = None
-    comments = []
-    dir_mtime = None
-
-    def load_textual_inversion_embeddings(self, dirname, model):
-        mt = os.path.getmtime(dirname)
-        if self.dir_mtime is not None and mt <= self.dir_mtime:
-            return
-
-        self.dir_mtime = mt
-        self.ids_lookup.clear()
-        self.word_embeddings.clear()
-
-        tokenizer = model.cond_stage_model.tokenizer
-
-        def const_hash(a):
-            r = 0
-            for v in a:
-                r = (r * 281 ^ int(v) * 997) & 0xFFFFFFFF
-            return r
-
-        def process_file(path, filename):
-            name = os.path.splitext(filename)[0]
-
-            data = torch.load(path)
-            param_dict = data['string_to_param']
-            if hasattr(param_dict, '_parameters'):
-                param_dict = getattr(param_dict, '_parameters')  # fix for torch 1.12.1 loading saved file from torch 1.11
-            assert len(param_dict) == 1, 'embedding file has multiple terms in it'
-            emb = next(iter(param_dict.items()))[1].reshape(768)
-            self.word_embeddings[name] = emb
-            self.word_embeddings_checksums[name] = f'{const_hash(emb)&0xffff:04x}'
-
-            ids = tokenizer([name], add_special_tokens=False)['input_ids'][0]
-
-            first_id = ids[0]
-            if first_id not in self.ids_lookup:
-                self.ids_lookup[first_id] = []
-            self.ids_lookup[first_id].append((ids, name))
-
-        for fn in os.listdir(dirname):
-            try:
-                process_file(os.path.join(dirname, fn), fn)
-            except Exception:
-                print(f"Error loading emedding {fn}:", file=sys.stderr)
-                print(traceback.format_exc(), file=sys.stderr)
-                continue
-
-        print(f"Loaded a total of {len(self.word_embeddings)} text inversion embeddings.")
-
-    def hijack(self, m):
-        model_embeddings = m.cond_stage_model.transformer.text_model.embeddings
-
-        model_embeddings.token_embedding = EmbeddingsWithFixes(model_embeddings.token_embedding, self)
-        m.cond_stage_model = FrozenCLIPEmbedderWithCustomWords(m.cond_stage_model, self)
-
-
-class FrozenCLIPEmbedderWithCustomWords(torch.nn.Module):
-    def __init__(self, wrapped, hijack):
-        super().__init__()
-        self.wrapped = wrapped
-        self.hijack = hijack
-        self.tokenizer = wrapped.tokenizer
-        self.max_length = wrapped.max_length
-        self.token_mults = {}
-
-        tokens_with_parens = [(k, v) for k, v in self.tokenizer.get_vocab().items() if '(' in k or ')' in k or '[' in k or ']' in k]
-        for text, ident in tokens_with_parens:
-            mult = 1.0
-            for c in text:
-                if c == '[':
-                    mult /= 1.1
-                if c == ']':
-                    mult *= 1.1
-                if c == '(':
-                    mult *= 1.1
-                if c == ')':
-                    mult /= 1.1
-
-            if mult != 1.0:
-                self.token_mults[ident] = mult
-
-    def forward(self, text):
-        self.hijack.fixes = []
-        self.hijack.comments = []
-        remade_batch_tokens = []
-        id_start = self.wrapped.tokenizer.bos_token_id
-        id_end = self.wrapped.tokenizer.eos_token_id
-        maxlen = self.wrapped.max_length - 2
-        used_custom_terms = []
-
-        cache = {}
-        batch_tokens = self.wrapped.tokenizer(text, truncation=False, add_special_tokens=False)["input_ids"]
-        batch_multipliers = []
-        for tokens in batch_tokens:
-            tuple_tokens = tuple(tokens)
-
-            if tuple_tokens in cache:
-                remade_tokens, fixes, multipliers = cache[tuple_tokens]
-            else:
-                fixes = []
-                remade_tokens = []
-                multipliers = []
-                mult = 1.0
-
-                i = 0
-                while i < len(tokens):
-                    token = tokens[i]
-
-                    possible_matches = self.hijack.ids_lookup.get(token, None)
-
-                    mult_change = self.token_mults.get(token) if opts.enable_emphasis else None
-                    if mult_change is not None:
-                        mult *= mult_change
-                    elif possible_matches is None:
-                        remade_tokens.append(token)
-                        multipliers.append(mult)
-                    else:
-                        found = False
-                        for ids, word in possible_matches:
-                            if tokens[i:i+len(ids)] == ids:
-                                fixes.append((len(remade_tokens), word))
-                                remade_tokens.append(777)
-                                multipliers.append(mult)
-                                i += len(ids) - 1
-                                found = True
-                                used_custom_terms.append((word, self.hijack.word_embeddings_checksums[word]))
-                                break
-
-                        if not found:
-                            remade_tokens.append(token)
-                            multipliers.append(mult)
-
-                    i += 1
-
-                if len(remade_tokens) > maxlen - 2:
-                    vocab = {v: k for k, v in self.wrapped.tokenizer.get_vocab().items()}
-                    ovf = remade_tokens[maxlen - 2:]
-                    overflowing_words = [vocab.get(int(x), "") for x in ovf]
-                    overflowing_text = self.wrapped.tokenizer.convert_tokens_to_string(''.join(overflowing_words))
-
-                    self.hijack.comments.append(f"Warning: too many input tokens; some ({len(overflowing_words)}) have been truncated:\n{overflowing_text}\n")
-
-                remade_tokens = remade_tokens + [id_end] * (maxlen - 2 - len(remade_tokens))
-                remade_tokens = [id_start] + remade_tokens[0:maxlen-2] + [id_end]
-                cache[tuple_tokens] = (remade_tokens, fixes, multipliers)
-
-            multipliers = multipliers + [1.0] * (maxlen - 2 - len(multipliers))
-            multipliers = [1.0] + multipliers[0:maxlen - 2] + [1.0]
-
-            remade_batch_tokens.append(remade_tokens)
-            self.hijack.fixes.append(fixes)
-            batch_multipliers.append(multipliers)
-
-        if len(used_custom_terms) > 0:
-            self.hijack.comments.append("Used custom terms: " + ", ".join([f'{word} [{checksum}]' for word, checksum in used_custom_terms]))
-
-        tokens = torch.asarray(remade_batch_tokens).to(device)
-        outputs = self.wrapped.transformer(input_ids=tokens)
-        z = outputs.last_hidden_state
-
-        # restoring original mean is likely not correct, but it seems to work well to prevent artifacts that happen otherwise
-        batch_multipliers = torch.asarray(np.array(batch_multipliers)).to(device)
-        original_mean = z.mean()
-        z *= batch_multipliers.reshape(batch_multipliers.shape + (1,)).expand(z.shape)
-        new_mean = z.mean()
-        z *= original_mean / new_mean
-
-        return z
-
-
-class EmbeddingsWithFixes(nn.Module):
-    def __init__(self, wrapped, embeddings):
-        super().__init__()
-        self.wrapped = wrapped
-        self.embeddings = embeddings
-
-    def forward(self, input_ids):
-        batch_fixes = self.embeddings.fixes
-        self.embeddings.fixes = None
-
-        inputs_embeds = self.wrapped(input_ids)
-
-        if batch_fixes is not None:
-            for fixes, tensor in zip(batch_fixes, inputs_embeds):
-                for offset, word in fixes:
-                    tensor[offset] = self.embeddings.word_embeddings[word]
-
-        return inputs_embeds
-
-
-class StableDiffusionProcessing:
-    def __init__(self, outpath_samples=None, outpath_grids=None, prompt="", seed=-1, sampler_index=0, batch_size=1, n_iter=1, steps=50, cfg_scale=7.0, width=512, height=512, prompt_matrix=False, use_GFPGAN=False, do_not_save_samples=False, do_not_save_grid=False, extra_generation_params=None, overlay_images=None, negative_prompt=None):
-        self.outpath_samples: str = outpath_samples
-        self.outpath_grids: str = outpath_grids
-        self.prompt: str = prompt
-        self.negative_prompt: str = (negative_prompt or "")
-        self.seed: int = seed
-        self.sampler_index: int = sampler_index
-        self.batch_size: int = batch_size
-        self.n_iter: int = n_iter
-        self.steps: int = steps
-        self.cfg_scale: float = cfg_scale
-        self.width: int = width
-        self.height: int = height
-        self.prompt_matrix: bool = prompt_matrix
-        self.use_GFPGAN: bool = use_GFPGAN
-        self.do_not_save_samples: bool = do_not_save_samples
-        self.do_not_save_grid: bool = do_not_save_grid
-        self.extra_generation_params: dict = extra_generation_params
-        self.overlay_images = overlay_images
-        self.paste_to = None
-
-    def init(self):
-        pass
-
-    def sample(self, x, conditioning, unconditional_conditioning):
-        raise NotImplementedError()
-
-
-def p_sample_ddim_hook(sampler_wrapper, x_dec, cond, ts, *args, **kwargs):
-    if sampler_wrapper.mask is not None:
-        img_orig = sampler_wrapper.sampler.model.q_sample(sampler_wrapper.init_latent, ts)
-        x_dec = img_orig * sampler_wrapper.mask + sampler_wrapper.nmask * x_dec
-
-    return sampler_wrapper.orig_p_sample_ddim(x_dec, cond, ts, *args, **kwargs)
-
-
-class VanillaStableDiffusionSampler:
-    def __init__(self, constructor):
-        self.sampler = constructor(sd_model)
-        self.orig_p_sample_ddim = self.sampler.p_sample_ddim if hasattr(self.sampler, 'p_sample_ddim') else None
-        self.mask = None
-        self.nmask = None
-        self.init_latent = None
-
-    def sample_img2img(self, p, x, noise, conditioning, unconditional_conditioning):
-        t_enc = int(min(p.denoising_strength, 0.999) * p.steps)
-
-        # existing code fails with cetin step counts, like 9
-        try:
-            self.sampler.make_schedule(ddim_num_steps=p.steps, verbose=False)
-        except Exception:
-            self.sampler.make_schedule(ddim_num_steps=p.steps+1, verbose=False)
-
-        x1 = self.sampler.stochastic_encode(x, torch.tensor([t_enc] * int(x.shape[0])).to(device), noise=noise)
-
-        self.sampler.p_sample_ddim = lambda x_dec, cond, ts, *args, **kwargs: p_sample_ddim_hook(self, x_dec, cond, ts, *args, **kwargs)
-        self.mask = p.mask
-        self.nmask = p.nmask
-        self.init_latent = p.init_latent
-
-        samples = self.sampler.decode(x1, conditioning, t_enc, unconditional_guidance_scale=p.cfg_scale, unconditional_conditioning=unconditional_conditioning)
-
-        return samples
-
-
-    def sample(self, p: StableDiffusionProcessing, x, conditioning, unconditional_conditioning):
-        samples_ddim, _ = self.sampler.sample(S=p.steps, conditioning=conditioning, batch_size=int(x.shape[0]), shape=x[0].shape, verbose=False, unconditional_guidance_scale=p.cfg_scale, unconditional_conditioning=unconditional_conditioning, x_T=x)
-        return samples_ddim
-
-
-class CFGDenoiser(nn.Module):
-    def __init__(self, model):
-        super().__init__()
-        self.inner_model = model
-        self.mask = None
-        self.nmask = None
-        self.init_latent = None
-
-    def forward(self, x, sigma, uncond, cond, cond_scale):
-        if batch_cond_uncond:
-            x_in = torch.cat([x] * 2)
-            sigma_in = torch.cat([sigma] * 2)
-            cond_in = torch.cat([uncond, cond])
-            uncond, cond = self.inner_model(x_in, sigma_in, cond=cond_in).chunk(2)
-            denoised = uncond + (cond - uncond) * cond_scale
-        else:
-            uncond = self.inner_model(x, sigma, cond=uncond)
-            cond = self.inner_model(x, sigma, cond=cond)
-            denoised = uncond + (cond - uncond) * cond_scale
-
-        if self.mask is not None:
-            denoised = self.init_latent * self.mask + self.nmask * denoised
-
-        return denoised
-
-
-def extended_trange(*args, **kwargs):
-    for x in tqdm.trange(*args, desc=state.job, **kwargs):
-        if state.interrupted:
-            break
-
-        yield x
-
-
-class KDiffusionSampler:
-    def __init__(self, funcname):
-        self.model_wrap = k_diffusion.external.CompVisDenoiser(sd_model)
-        self.funcname = funcname
-        self.func = getattr(k_diffusion.sampling, self.funcname)
-        self.model_wrap_cfg = CFGDenoiser(self.model_wrap)
-
-    def sample_img2img(self, p, x, noise, conditioning, unconditional_conditioning):
-        t_enc = int(min(p.denoising_strength, 0.999) * p.steps)
-        sigmas = self.model_wrap.get_sigmas(p.steps)
-        noise = noise * sigmas[p.steps - t_enc - 1]
-
-        xi = x + noise
-
-        sigma_sched = sigmas[p.steps - t_enc - 1:]
-
-        self.model_wrap_cfg.mask = p.mask
-        self.model_wrap_cfg.nmask = p.nmask
-        self.model_wrap_cfg.init_latent = p.init_latent
-
-        if hasattr(k_diffusion.sampling, 'trange'):
-            k_diffusion.sampling.trange = lambda *args, **kwargs: extended_trange(*args, **kwargs)
-
-        return self.func(self.model_wrap_cfg, xi, sigma_sched, extra_args={'cond': conditioning, 'uncond': unconditional_conditioning, 'cond_scale': p.cfg_scale}, disable=False)
-
-    def sample(self, p: StableDiffusionProcessing, x, conditioning, unconditional_conditioning):
-        sigmas = self.model_wrap.get_sigmas(p.steps)
-        x = x * sigmas[0]
-
-        if hasattr(k_diffusion.sampling, 'trange'):
-            k_diffusion.sampling.trange = lambda *args, **kwargs: extended_trange(*args, **kwargs)
-
-        def cb(d):
-            n = d['i']
-            img = d['denoised']
-
-            x_samples_ddim = sd_model.decode_first_stage(img)
-            x_samples_ddim = torch.clamp((x_samples_ddim + 1.0) / 2.0, min=0.0, max=1.0)
-            for i, x_sample in enumerate(x_samples_ddim):
-                x_sample = 255. * np.moveaxis(x_sample.cpu().numpy(), 0, 2)
-                x_sample = x_sample.astype(np.uint8)
-                image = Image.fromarray(x_sample)
-                image.save(f'a/{n}.png')
-
-        samples_ddim = self.func(self.model_wrap_cfg, x, sigmas, extra_args={'cond': conditioning, 'uncond': unconditional_conditioning, 'cond_scale': p.cfg_scale}, disable=False)
-        return samples_ddim
-
-
-class Processed:
-    def __init__(self, p: StableDiffusionProcessing, images, seed, info):
-        self.images = images
-        self.prompt = p.prompt
-        self.seed = seed
-        self.info = info
-        self.width = p.width
-        self.height = p.height
-        self.sampler = samplers[p.sampler_index].name
-        self.cfg_scale = p.cfg_scale
-        self.steps = p.steps
-
-    def js(self):
-        obj = {
-            "prompt": self.prompt,
-            "seed": int(self.seed),
-            "width": self.width,
-            "height": self.height,
-            "sampler": self.sampler,
-            "cfg_scale": self.cfg_scale,
-            "steps": self.steps,
-        }
-
-        return json.dumps(obj)
-
-
-def process_images(p: StableDiffusionProcessing) -> Processed:
-    """this is the main loop that both txt2img and img2img use; it calls func_init once inside all the scopes and func_sample once per batch"""
-
-    prompt = p.prompt
-    model = sd_model
-
-    assert p.prompt is not None
-    torch_gc()
-
-    seed = int(random.randrange(4294967294) if p.seed == -1 else p.seed)
-
-    os.makedirs(p.outpath_samples, exist_ok=True)
-    os.makedirs(p.outpath_grids, exist_ok=True)
-
-    comments = []
-
-    prompt_matrix_parts = []
-    if p.prompt_matrix:
-        all_prompts = []
-        prompt_matrix_parts = prompt.split("|")
-        combination_count = 2 ** (len(prompt_matrix_parts) - 1)
-        for combination_num in range(combination_count):
-            selected_prompts = [text.strip().strip(',') for n, text in enumerate(prompt_matrix_parts[1:]) if combination_num & (1 << n)]
-
-            if opts.prompt_matrix_add_to_start:
-                selected_prompts = selected_prompts + [prompt_matrix_parts[0]]
-            else:
-                selected_prompts = [prompt_matrix_parts[0]] + selected_prompts
-
-            all_prompts.append(", ".join(selected_prompts))
-
-        p.n_iter = math.ceil(len(all_prompts) / p.batch_size)
-        all_seeds = len(all_prompts) * [seed]
-
-        print(f"Prompt matrix will create {len(all_prompts)} images using a total of {p.n_iter} batches.")
-    else:
-        all_prompts = p.batch_size * p.n_iter * [prompt]
-        all_seeds = [seed + x for x in range(len(all_prompts))]
-
-    def infotext(iteration=0, position_in_batch=0):
-        generation_params = {
-            "Steps": p.steps,
-            "Sampler": samplers[p.sampler_index].name,
-            "CFG scale": p.cfg_scale,
-            "Seed": all_seeds[position_in_batch + iteration * p.batch_size],
-            "GFPGAN": ("GFPGAN" if p.use_GFPGAN else None)
-        }
-
-        if p.extra_generation_params is not None:
-            generation_params.update(p.extra_generation_params)
-
-        generation_params_text = ", ".join([k if k == v else f'{k}: {v}' for k, v in generation_params.items() if v is not None])
-
-        return f"{prompt}\n{generation_params_text}".strip() + "".join(["\n\n" + x for x in comments])
-
-    if os.path.exists(cmd_opts.embeddings_dir):
-        model_hijack.load_textual_inversion_embeddings(cmd_opts.embeddings_dir, model)
-
-    output_images = []
-    precision_scope = autocast if cmd_opts.precision == "autocast" else nullcontext
-    ema_scope = (nullcontext if cmd_opts.lowvram else model.ema_scope)
-    with torch.no_grad(), precision_scope("cuda"), ema_scope():
-        p.init()
-
-        for n in range(p.n_iter):
-            if state.interrupted:
-                break
-
-            prompts = all_prompts[n * p.batch_size:(n + 1) * p.batch_size]
-            seeds = all_seeds[n * p.batch_size:(n + 1) * p.batch_size]
-
-            uc = model.get_learned_conditioning(len(prompts) * [p.negative_prompt])
-            c = model.get_learned_conditioning(prompts)
-
-            if len(model_hijack.comments) > 0:
-                comments += model_hijack.comments
-
-            # we manually generate all input noises because each one should have a specific seed
-            x = create_random_tensors([opt_C, p.height // opt_f, p.width // opt_f], seeds=seeds)
-
-            if p.n_iter > 1:
-                state.job = f"Batch {n+1} out of {p.n_iter}"
-
-            samples_ddim = p.sample(x=x, conditioning=c, unconditional_conditioning=uc)
-
-            x_samples_ddim = model.decode_first_stage(samples_ddim)
-            x_samples_ddim = torch.clamp((x_samples_ddim + 1.0) / 2.0, min=0.0, max=1.0)
-
-            for i, x_sample in enumerate(x_samples_ddim):
-                x_sample = 255. * np.moveaxis(x_sample.cpu().numpy(), 0, 2)
-                x_sample = x_sample.astype(np.uint8)
-
-                if p.use_GFPGAN:
-                    torch_gc()
-
-                    gfpgan_model = gfpgan()
-                    x_sample = gfpgan_fix_faces(gfpgan_model, x_sample)
-
-                image = Image.fromarray(x_sample)
-
-                if p.overlay_images is not None and i < len(p.overlay_images):
-                    overlay = p.overlay_images[i]
-
-                    if p.paste_to is not None:
-                        x, y, w, h = p.paste_to
-                        base_image = Image.new('RGBA', (overlay.width, overlay.height))
-                        image = resize_image(1, image, w, h)
-                        base_image.paste(image, (x, y))
-                        image = base_image
-
-                    image = image.convert('RGBA')
-                    image.alpha_composite(overlay)
-                    image = image.convert('RGB')
-
-                if opts.samples_save and not p.do_not_save_samples:
-                    save_image(image, p.outpath_samples, "", seeds[i], prompts[i], opts.samples_format, info=infotext(n, i))
-
-                output_images.append(image)
-
-        unwanted_grid_because_of_img_count = len(output_images) < 2 and opts.grid_only_if_multiple
-        if not p.do_not_save_grid and not unwanted_grid_because_of_img_count:
-            return_grid = opts.return_grid
-
-            if p.prompt_matrix:
-                grid = image_grid(output_images, p.batch_size, rows=1 << ((len(prompt_matrix_parts)-1)//2))
-
-                try:
-                    grid = draw_prompt_matrix(grid, p.width, p.height, prompt_matrix_parts)
-                except Exception:
-                    import traceback
-                    print("Error creating prompt_matrix text:", file=sys.stderr)
-                    print(traceback.format_exc(), file=sys.stderr)
-
-                return_grid = True
-            else:
-                grid = image_grid(output_images, p.batch_size)
-
-            if return_grid:
-                output_images.insert(0, grid)
-
-            if opts.grid_save:
-                save_image(grid, p.outpath_grids, "grid", seed, prompt, opts.grid_format, info=infotext(), short_filename=not opts.grid_extended_filename)
-
-    torch_gc()
-    return Processed(p, output_images, seed, infotext())
-
-
-class StableDiffusionProcessingTxt2Img(StableDiffusionProcessing):
-    sampler = None
-
-    def init(self):
-        self.sampler = samplers[self.sampler_index].constructor()
-
-    def sample(self, x, conditioning, unconditional_conditioning):
-        samples_ddim = self.sampler.sample(self, x, conditioning, unconditional_conditioning)
-        return samples_ddim
-
-
-def txt2img(prompt: str, negative_prompt: str, steps: int, sampler_index: int, use_GFPGAN: bool, prompt_matrix: bool, n_iter: int, batch_size: int, cfg_scale: float, seed: int, height: int, width: int, code: str):
-    p = StableDiffusionProcessingTxt2Img(
-        outpath_samples=opts.outdir_samples or opts.outdir_txt2img_samples,
-        outpath_grids=opts.outdir_grids or opts.outdir_txt2img_grids,
-        prompt=prompt,
-        negative_prompt=negative_prompt,
-        seed=seed,
-        sampler_index=sampler_index,
-        batch_size=batch_size,
-        n_iter=n_iter,
-        steps=steps,
-        cfg_scale=cfg_scale,
-        width=width,
-        height=height,
-        prompt_matrix=prompt_matrix,
-        use_GFPGAN=use_GFPGAN
-    )
-
-    if code != '' and cmd_opts.allow_code:
-        p.do_not_save_grid = True
-        p.do_not_save_samples = True
-
-        display_result_data = [[], -1, ""]
-
-        def display(imgs, s=display_result_data[1], i=display_result_data[2]):
-            display_result_data[0] = imgs
-            display_result_data[1] = s
-            display_result_data[2] = i
-
-        from types import ModuleType
-        compiled = compile(code, '', 'exec')
-        module = ModuleType("testmodule")
-        module.__dict__.update(globals())
-        module.p = p
-        module.display = display
-        exec(compiled, module.__dict__)
-
-        processed = Processed(p, *display_result_data)
-    else:
-        processed = process_images(p)
-
-    return processed.images, processed.js(), plaintext_to_html(processed.info)
-
-def image_from_url_text(filedata):
-    if filedata.startswith("data:image/png;base64,"):
-        filedata = filedata[len("data:image/png;base64,"):]
-
-    filedata = base64.decodebytes(filedata.encode('utf-8'))
-    image = Image.open(io.BytesIO(filedata))
-    return image
-
-
-def send_gradio_gallery_to_image(x):
-    if len(x) == 0:
-        return None
-
-    return image_from_url_text(x[0])
-
-
-def save_files(js_data, images):
-    import csv
-
-    os.makedirs(opts.outdir_save, exist_ok=True)
-
-    filenames = []
-
-    data = json.loads(js_data)
-
-    with open("log/log.csv", "a", encoding="utf8", newline='') as file:
-        at_start = file.tell() == 0
-        writer = csv.writer(file)
-        if at_start:
-            writer.writerow(["prompt", "seed", "width", "height", "sampler", "cfgs", "steps", "filename"])
-
-        filename_base = str(int(time.time() * 1000))
-        for i, filedata in enumerate(images):
-            filename = filename_base + ("" if len(images) == 1 else "-" + str(i + 1)) + ".png"
-            filepath = os.path.join(opts.outdir_save, filename)
-
-            if filedata.startswith("data:image/png;base64,"):
-                filedata = filedata[len("data:image/png;base64,"):]
-
-            with open(filepath, "wb") as imgfile:
-                imgfile.write(base64.decodebytes(filedata.encode('utf-8')))
-
-            filenames.append(filename)
-
-        writer.writerow([data["prompt"], data["seed"], data["width"], data["height"], data["sampler"], data["cfg_scale"], data["steps"], filenames[0]])
-
-    return '', '', plaintext_to_html(f"Saved: {filenames[0]}")
-
-
-with gr.Blocks(analytics_enabled=False) as txt2img_interface:
-    with gr.Row():
-        prompt = gr.Textbox(label="Prompt", elem_id="txt2img_prompt", show_label=False, placeholder="Prompt", lines=1)
-        negative_prompt = gr.Textbox(label="Negative prompt", elem_id="txt2img_negative_prompt", show_label=False, placeholder="Negative prompt", lines=1, visible=False)
-        submit = gr.Button('Generate', elem_id="txt2img_generate", variant='primary')
-
-    with gr.Row().style(equal_height=False):
-        with gr.Column(variant='panel'):
-            steps = gr.Slider(minimum=1, maximum=150, step=1, label="Sampling Steps", value=20)
-            sampler_index = gr.Radio(label='Sampling method', elem_id="txt2img_sampling", choices=[x.name for x in samplers], value=samplers[0].name, type="index")
-
-            with gr.Row():
-                use_GFPGAN = gr.Checkbox(label='GFPGAN', value=False, visible=have_gfpgan)
-                prompt_matrix = gr.Checkbox(label='Prompt matrix', value=False)
-
-            with gr.Row():
-                batch_count = gr.Slider(minimum=1, maximum=cmd_opts.max_batch_count, step=1, label='Batch count', value=1)
-                batch_size = gr.Slider(minimum=1, maximum=8, step=1, label='Batch size', value=1)
-
-            cfg_scale = gr.Slider(minimum=1.0, maximum=15.0, step=0.5, label='CFG Scale', value=7.0)
-
-            with gr.Group():
-                height = gr.Slider(minimum=64, maximum=2048, step=64, label="Height", value=512)
-                width = gr.Slider(minimum=64, maximum=2048, step=64, label="Width", value=512)
-
-            seed = gr.Number(label='Seed', value=-1)
-
-            code = gr.Textbox(label="Python script", visible=cmd_opts.allow_code, lines=1)
-
-        with gr.Column(variant='panel'):
-            with gr.Group():
-                txt2img_gallery = gr.Gallery(label='Output')
-
-            with gr.Group():
-                with gr.Row():
-                    save = gr.Button('Save')
-                    send_to_img2img = gr.Button('Send to img2img')
-                    send_to_inpaint = gr.Button('Send to inpaint')
-                    send_to_extras = gr.Button('Send to extras')
-                    interrupt = gr.Button('Interrupt')
-
-            with gr.Group():
-                html_info = gr.HTML()
-                generation_info = gr.Textbox(visible=False)
-
-        txt2img_args = dict(
-            fn=wrap_gradio_gpu_call(txt2img),
-            inputs=[
-                prompt,
-                negative_prompt,
-                steps,
-                sampler_index,
-                use_GFPGAN,
-                prompt_matrix,
-                batch_count,
-                batch_size,
-                cfg_scale,
-                seed,
-                height,
-                width,
-                code
-            ],
-            outputs=[
-                txt2img_gallery,
-                generation_info,
-                html_info
-            ]
-        )
-
-        prompt.submit(**txt2img_args)
-        submit.click(**txt2img_args)
-
-        interrupt.click(
-            fn=lambda: state.interrupt(),
-            inputs=[],
-            outputs=[],
-        )
-
-        save.click(
-            fn=wrap_gradio_call(save_files),
-            inputs=[
-                generation_info,
-                txt2img_gallery,
-            ],
-            outputs=[
-                html_info,
-                html_info,
-                html_info,
-            ]
-        )
-
-
-def get_crop_region(mask, pad=0):
-    h, w = mask.shape
-
-    crop_left = 0
-    for i in range(w):
-        if not (mask[:,i] == 0).all():
-            break
-        crop_left += 1
-
-    crop_right = 0
-    for i in reversed(range(w)):
-        if not (mask[:,i] == 0).all():
-            break
-        crop_right += 1
-
-
-    crop_top = 0
-    for i in range(h):
-        if not (mask[i] == 0).all():
-            break
-        crop_top += 1
-
-    crop_bottom = 0
-    for i in reversed(range(h)):
-        if not (mask[i] == 0).all():
-            break
-        crop_bottom += 1
-
-    return (
-        int(max(crop_left-pad, 0)),
-        int(max(crop_top-pad, 0)),
-        int(min(w - crop_right + pad, w)),
-        int(min(h - crop_bottom + pad, h))
-    )
-
-
-def fill(image, mask):
-    image_mod = Image.new('RGBA', (image.width, image.height))
-
-    image_masked = Image.new('RGBa', (image.width, image.height))
-    image_masked.paste(image.convert("RGBA").convert("RGBa"), mask=ImageOps.invert(mask.convert('L')))
-
-    image_masked = image_masked.convert('RGBa')
-
-    for radius, repeats in [(64, 1), (16, 2), (4, 4), (2, 2), (0, 1)]:
-        blurred = image_masked.filter(ImageFilter.GaussianBlur(radius)).convert('RGBA')
-        for _ in range(repeats):
-            image_mod.alpha_composite(blurred)
-
-    return image_mod.convert("RGB")
-
-
-class StableDiffusionProcessingImg2Img(StableDiffusionProcessing):
-    sampler = None
-
-    def __init__(self, init_images=None, resize_mode=0, denoising_strength=0.75, mask=None, mask_blur=4, inpainting_fill=0, inpaint_full_res=True, **kwargs):
-        super().__init__(**kwargs)
-
-        self.init_images = init_images
-        self.resize_mode: int = resize_mode
-        self.denoising_strength: float = denoising_strength
-        self.init_latent = None
-        self.image_mask = mask
-        self.mask_for_overlay = None
-        self.mask_blur = mask_blur
-        self.inpainting_fill = inpainting_fill
-        self.inpaint_full_res = inpaint_full_res
-        self.mask = None
-        self.nmask = None
-
-    def init(self):
-        self.sampler = samplers_for_img2img[self.sampler_index].constructor()
-        crop_region = None
-
-        if self.image_mask is not None:
-            if self.mask_blur > 0:
-                self.image_mask = self.image_mask.filter(ImageFilter.GaussianBlur(self.mask_blur)).convert('L')
-
-            if self.inpaint_full_res:
-                self.mask_for_overlay = self.image_mask
-                mask = self.image_mask.convert('L')
-                crop_region = get_crop_region(np.array(mask), 64)
-                x1, y1, x2, y2 = crop_region
-
-                mask = mask.crop(crop_region)
-                self.image_mask = resize_image(2, mask, self.width, self.height)
-                self.paste_to = (x1, y1, x2-x1, y2-y1)
-            else:
-                self.image_mask = resize_image(self.resize_mode, self.image_mask, self.width, self.height)
-                self.mask_for_overlay = self.image_mask
-
-            self.overlay_images = []
-
-
-        imgs = []
-        for img in self.init_images:
-            image = img.convert("RGB")
-
-            if crop_region is None:
-                image = resize_image(self.resize_mode, image, self.width, self.height)
-
-            if self.image_mask is not None:
-                if self.inpainting_fill != 1:
-                    image = fill(image, self.mask_for_overlay)
-
-                image_masked = Image.new('RGBa', (image.width, image.height))
-                image_masked.paste(image.convert("RGBA").convert("RGBa"), mask=ImageOps.invert(self.mask_for_overlay.convert('L')))
-
-                self.overlay_images.append(image_masked.convert('RGBA'))
-
-            if crop_region is not None:
-                image = image.crop(crop_region)
-                image = resize_image(2, image, self.width, self.height)
-
-            image = np.array(image).astype(np.float32) / 255.0
-            image = np.moveaxis(image, 2, 0)
-
-            imgs.append(image)
-
-        if len(imgs) == 1:
-            batch_images = np.expand_dims(imgs[0], axis=0).repeat(self.batch_size, axis=0)
-            if self.overlay_images is not None:
-                self.overlay_images = self.overlay_images * self.batch_size
-        elif len(imgs) <= self.batch_size:
-            self.batch_size = len(imgs)
-            batch_images = np.array(imgs)
-        else:
-            raise RuntimeError(f"bad number of images passed: {len(imgs)}; expecting {self.batch_size} or less")
-
-        image = torch.from_numpy(batch_images)
-        image = 2. * image - 1.
-        image = image.to(device)
-
-        self.init_latent = sd_model.get_first_stage_encoding(sd_model.encode_first_stage(image))
-
-        if self.image_mask is not None:
-            latmask = self.image_mask.convert('RGB').resize((self.init_latent.shape[3], self.init_latent.shape[2]))
-            latmask = np.moveaxis(np.array(latmask, dtype=np.float64), 2, 0) / 255
-            latmask = latmask[0]
-            latmask = np.tile(latmask[None], (4, 1, 1))
-
-            self.mask = torch.asarray(1.0 - latmask).to(device).type(sd_model.dtype)
-            self.nmask = torch.asarray(latmask).to(device).type(sd_model.dtype)
-
-            if self.inpainting_fill == 2:
-                self.init_latent = self.init_latent * self.mask + create_random_tensors(self.init_latent.shape[1:], [self.seed + x + 1 for x in range(self.init_latent.shape[0])]) * self.nmask
-            elif self.inpainting_fill == 3:
-                self.init_latent = self.init_latent * self.mask
-<<<<<<< HEAD
-=======
-
->>>>>>> 7ec7a3b1
-
-    def sample(self, x, conditioning, unconditional_conditioning):
-        samples = self.sampler.sample_img2img(self, self.init_latent, x, conditioning, unconditional_conditioning)
-
-        if self.mask is not None:
-            samples = samples * self.nmask + self.init_latent * self.mask
-
-        return samples
-
-
-def img2img(prompt: str, init_img, init_img_with_mask, steps: int, sampler_index: int, mask_blur: int, inpainting_fill: int, use_GFPGAN: bool, prompt_matrix, mode: int, n_iter: int, batch_size: int, cfg_scale: float, denoising_strength: float, seed: int, height: int, width: int, resize_mode: int, upscaler_name: str, upscale_overlap: int, inpaint_full_res: bool):
-    is_classic = mode == 0
-    is_inpaint = mode == 1
-    is_loopback = mode == 2
-    is_upscale = mode == 3
-
-    if is_inpaint:
-        image = init_img_with_mask['image']
-        mask = init_img_with_mask['mask']
-    else:
-        image = init_img
-        mask = None
-
-    assert 0. <= denoising_strength <= 1., 'can only work with strength in [0.0, 1.0]'
-
-    p = StableDiffusionProcessingImg2Img(
-        outpath_samples=opts.outdir_samples or opts.outdir_img2img_samples,
-        outpath_grids=opts.outdir_grids or opts.outdir_img2img_grids,
-        prompt=prompt,
-        seed=seed,
-        sampler_index=sampler_index,
-        batch_size=batch_size,
-        n_iter=n_iter,
-        steps=steps,
-        cfg_scale=cfg_scale,
-        width=width,
-        height=height,
-        prompt_matrix=prompt_matrix,
-        use_GFPGAN=use_GFPGAN,
-        init_images=[image],
-        mask=mask,
-        mask_blur=mask_blur,
-        inpainting_fill=inpainting_fill,
-        resize_mode=resize_mode,
-        denoising_strength=denoising_strength,
-        inpaint_full_res=inpaint_full_res,
-        extra_generation_params={"Denoising Strength": denoising_strength}
-    )
-
-    if is_loopback:
-        output_images, info = None, None
-        history = []
-        initial_seed = None
-        initial_info = None
-
-        for i in range(n_iter):
-            p.n_iter = 1
-            p.batch_size = 1
-            p.do_not_save_grid = True
-
-            state.job = f"Batch {i + 1} out of {n_iter}"
-            processed = process_images(p)
-
-            if initial_seed is None:
-                initial_seed = processed.seed
-                initial_info = processed.info
-
-            p.init_images = [processed.images[0]]
-            p.seed = processed.seed + 1
-            p.denoising_strength = max(p.denoising_strength * 0.95, 0.1)
-            history.append(processed.images[0])
-
-        grid = image_grid(history, batch_size, rows=1)
-
-        save_image(grid, p.outpath_grids, "grid", initial_seed, prompt, opts.grid_format, info=info, short_filename=not opts.grid_extended_filename)
-
-        processed = Processed(p, history, initial_seed, initial_info)
-
-    elif is_upscale:
-        initial_seed = None
-        initial_info = None
-
-        upscaler = sd_upscalers.get(upscaler_name, next(iter(sd_upscalers.values())))
-        img = upscaler(init_img)
-
-        torch_gc()
-
-        grid = split_grid(img, tile_w=width, tile_h=height, overlap=upscale_overlap)
-
-        p.n_iter = 1
-        p.do_not_save_grid = True
-        p.do_not_save_samples = True
-
-        work = []
-        work_results = []
-
-        for y, h, row in grid.tiles:
-            for tiledata in row:
-                work.append(tiledata[2])
-
-        batch_count = math.ceil(len(work) / p.batch_size)
-        print(f"SD upscaling will process a total of {len(work)} images tiled as {len(grid.tiles[0][2])}x{len(grid.tiles)} in a total of {batch_count} batches.")
-
-        for i in range(batch_count):
-            p.init_images = work[i*p.batch_size:(i+1)*p.batch_size]
-
-            state.job = f"Batch {i + 1} out of {batch_count}"
-            processed = process_images(p)
-
-            if initial_seed is None:
-                initial_seed = processed.seed
-                initial_info = processed.info
-
-            p.seed = processed.seed + 1
-            work_results += processed.images
-
-        image_index = 0
-        for y, h, row in grid.tiles:
-            for tiledata in row:
-                tiledata[2] = work_results[image_index] if image_index<len(work_results) else Image.new("RGB", (p.width, p.height))
-                image_index += 1
-
-        combined_image = combine_grid(grid)
-
-        save_image(combined_image, p.outpath_grids, "grid", initial_seed, prompt, opts.grid_format, info=initial_info, short_filename=not opts.grid_extended_filename)
-
-        processed = Processed(p, [combined_image], initial_seed, initial_info)
-
-    else:
-        processed = process_images(p)
-
-    return processed.images, processed.js(), plaintext_to_html(processed.info)
-
-
-sample_img2img = "assets/stable-samples/img2img/sketch-mountains-input.jpg"
-sample_img2img = sample_img2img if os.path.exists(sample_img2img) else None
-
-
-with gr.Blocks(analytics_enabled=False) as img2img_interface:
-    with gr.Row():
-        prompt = gr.Textbox(label="Prompt", elem_id="img2img_prompt", show_label=False, placeholder="Prompt", lines=1)
-        submit = gr.Button('Generate', elem_id="img2img_generate", variant='primary')
-
-    with gr.Row().style(equal_height=False):
-
-        with gr.Column(variant='panel'):
-            with gr.Group():
-                switch_mode = gr.Radio(label='Mode', elem_id="img2img_mode", choices=['Redraw whole image', 'Inpaint a part of image', 'Loopback', 'SD upscale'], value='Redraw whole image', type="index", show_label=False)
-                init_img = gr.Image(label="Image for img2img", source="upload", interactive=True, type="pil")
-                init_img_with_mask = gr.Image(label="Image for inpainting with mask", elem_id="img2maskimg", source="upload", interactive=True, type="pil", tool="sketch", visible=False)
-                resize_mode = gr.Radio(label="Resize mode", show_label=False, choices=["Just resize", "Crop and resize", "Resize and fill"], type="index", value="Just resize")
-
-            steps = gr.Slider(minimum=1, maximum=150, step=1, label="Sampling Steps", value=20)
-            sampler_index = gr.Radio(label='Sampling method', choices=[x.name for x in samplers_for_img2img], value=samplers_for_img2img[0].name, type="index")
-            mask_blur = gr.Slider(label='Mask blur', minimum=0, maximum=64, step=1, value=4, visible=False)
-            inpainting_fill = gr.Radio(label='Msked content', choices=['fill', 'original', 'latent noise', 'latent nothing'], value='fill', type="index", visible=False)
-
-            with gr.Row():
-                use_GFPGAN = gr.Checkbox(label='GFPGAN', value=False, visible=have_gfpgan)
-                prompt_matrix = gr.Checkbox(label='Prompt matrix', value=False)
-                inpaint_full_res = gr.Checkbox(label='Inpaint at full resolution', value=True, visible=False)
-
-            with gr.Row():
-                sd_upscale_upscaler_name = gr.Radio(label='Upscaler', choices=list(sd_upscalers.keys()), value=list(sd_upscalers.keys())[0], visible=False)
-                sd_upscale_overlap = gr.Slider(minimum=0, maximum=256, step=16, label='Tile overlap', value=64, visible=False)
-
-            with gr.Row():
-                batch_count = gr.Slider(minimum=1, maximum=cmd_opts.max_batch_count, step=1, label='Batch count', value=1)
-                batch_size = gr.Slider(minimum=1, maximum=8, step=1, label='Batch size', value=1)
-
-            with gr.Group():
-                cfg_scale = gr.Slider(minimum=1.0, maximum=15.0, step=0.5, label='CFG Scale', value=7.0)
-                denoising_strength = gr.Slider(minimum=0.0, maximum=1.0, step=0.01, label='Denoising Strength', value=0.75)
-
-            with gr.Group():
-                height = gr.Slider(minimum=64, maximum=2048, step=64, label="Height", value=512)
-                width = gr.Slider(minimum=64, maximum=2048, step=64, label="Width", value=512)
-
-            seed = gr.Number(label='Seed', value=-1)
-
-        with gr.Column(variant='panel'):
-            with gr.Group():
-                img2img_gallery = gr.Gallery(label='Output')
-
-            with gr.Group():
-                with gr.Row():
-                    interrupt = gr.Button('Interrupt')
-                    save = gr.Button('Save')
-                    img2img_send_to_extras = gr.Button('Send to extras')
-
-            with gr.Group():
-                html_info = gr.HTML()
-                generation_info = gr.Textbox(visible=False)
-
-        def apply_mode(mode):
-            is_classic = mode == 0
-            is_inpaint = mode == 1
-            is_loopback = mode == 2
-            is_upscale = mode == 3
-
-            return {
-                init_img: gr_show(not is_inpaint),
-                init_img_with_mask: gr_show(is_inpaint),
-                mask_blur: gr_show(is_inpaint),
-                inpainting_fill: gr_show(is_inpaint),
-                prompt_matrix: gr_show(is_classic),
-                batch_count: gr_show(not is_upscale),
-                batch_size: gr_show(not is_loopback),
-                sd_upscale_upscaler_name: gr_show(is_upscale),
-                sd_upscale_overlap:gr_show(is_upscale),
-                inpaint_full_res: gr_show(is_inpaint),
-            }
-
-        switch_mode.change(
-            apply_mode,
-            inputs=[switch_mode],
-            outputs=[
-                init_img,
-                init_img_with_mask,
-                mask_blur,
-                inpainting_fill,
-                prompt_matrix,
-                batch_count,
-                batch_size,
-                sd_upscale_upscaler_name,
-                sd_upscale_overlap,
-                inpaint_full_res,
-            ]
-        )
-
-        img2img_args = dict(
-            fn=wrap_gradio_gpu_call(img2img),
-            inputs=[
-                prompt,
-                init_img,
-                init_img_with_mask,
-                steps,
-                sampler_index,
-                mask_blur,
-                inpainting_fill,
-                use_GFPGAN,
-                prompt_matrix,
-                switch_mode,
-                batch_count,
-                batch_size,
-                cfg_scale,
-                denoising_strength,
-                seed,
-                height,
-                width,
-                resize_mode,
-                sd_upscale_upscaler_name,
-                sd_upscale_overlap,
-                inpaint_full_res,
-            ],
-            outputs=[
-                img2img_gallery,
-                generation_info,
-                html_info
-            ]
-        )
-
-        prompt.submit(**img2img_args)
-        submit.click(**img2img_args)
-
-        interrupt.click(
-            fn=lambda: state.interrupt(),
-            inputs=[],
-            outputs=[],
-        )
-
-        save.click(
-            fn=wrap_gradio_call(save_files),
-            inputs=[
-                generation_info,
-                img2img_gallery,
-            ],
-            outputs=[
-                html_info,
-                html_info,
-                html_info,
-            ]
-        )
-
-        send_to_img2img.click(
-            fn=send_gradio_gallery_to_image,
-            inputs=[txt2img_gallery],
-            outputs=[init_img],
-        )
-
-        send_to_inpaint.click(
-            fn=send_gradio_gallery_to_image,
-            inputs=[txt2img_gallery],
-            outputs=[init_img_with_mask],
-        )
-
-
-
-def upscale_with_realesrgan(image, RealESRGAN_upscaling, RealESRGAN_model_index):
-    info = realesrgan_models[RealESRGAN_model_index]
-
-    model = info.model()
-    upsampler = RealESRGANer(
-        scale=info.netscale,
-        model_path=info.location,
-        model=model,
-        half=True
-    )
-
-    upsampled = upsampler.enhance(np.array(image), outscale=RealESRGAN_upscaling)[0]
-
-    image = Image.fromarray(upsampled)
-    return image
-
-
-def run_extras(image, GFPGAN_strength, RealESRGAN_upscaling, RealESRGAN_model_index):
-    torch_gc()
-
-    image = image.convert("RGB")
-
-    outpath = opts.outdir_samples or opts.outdir_extras_samples
-
-    if have_gfpgan is not None and GFPGAN_strength > 0:
-        gfpgan_model = gfpgan()
-
-        restored_img = gfpgan_fix_faces(gfpgan_model, np.array(image, dtype=np.uint8))
-        res = Image.fromarray(restored_img)
-
-        if GFPGAN_strength < 1.0:
-            res = Image.blend(image, res, GFPGAN_strength)
-
-        image = res
-
-    if have_realesrgan and RealESRGAN_upscaling != 1.0:
-        image = upscale_with_realesrgan(image, RealESRGAN_upscaling, RealESRGAN_model_index)
-
-    save_image(image, outpath, "", None, '', opts.samples_format, short_filename=True, no_prompt=True)
-
-    return image, '', ''
-
-
-with gr.Blocks(analytics_enabled=False) as extras_interface:
-    with gr.Row().style(equal_height=False):
-        with gr.Column(variant='panel'):
-            with gr.Group():
-                image = gr.Image(label="Source", source="upload", interactive=True, type="pil")
-                gfpgan_strength = gr.Slider(minimum=0.0, maximum=1.0, step=0.001, label="GFPGAN strength", value=1, interactive=have_gfpgan)
-                realesrgan_resize = gr.Slider(minimum=1.0, maximum=4.0, step=0.05, label="Real-ESRGAN upscaling", value=2, interactive=have_realesrgan)
-                realesrgan_model = gr.Radio(label='Real-ESRGAN model', choices=[x.name for x in realesrgan_models], value=realesrgan_models[0].name, type="index", interactive=have_realesrgan)
-
-            submit = gr.Button('Generate', elem_id="extras_generate", variant='primary')
-
-        with gr.Column(variant='panel'):
-            result_image = gr.Image(label="Result")
-            html_info_x = gr.HTML()
-            html_info = gr.HTML()
-
-    extras_args = dict(
-        fn=wrap_gradio_gpu_call(run_extras),
-        inputs=[
-            image,
-            gfpgan_strength,
-            realesrgan_resize,
-            realesrgan_model,
-        ],
-        outputs=[
-            result_image,
-            html_info_x,
-            html_info,
-        ]
-    )
-
-    submit.click(**extras_args)
-
-    send_to_extras.click(
-        fn=send_gradio_gallery_to_image,
-        inputs=[txt2img_gallery],
-        outputs=[image],
-    )
-
-    img2img_send_to_extras.click(
-        fn=send_gradio_gallery_to_image,
-        inputs=[img2img_gallery],
-        outputs=[image],
-    )
-
-
-
-
-def run_pnginfo(image):
-    info = ''
-    for key, text in image.info.items():
-        info += f"""
-<div>
-<p><b>{plaintext_to_html(str(key))}</b></p>
-<p>{plaintext_to_html(str(text))}</p>
-</div>
-""".strip()+"\n"
-
-    if len(info) == 0:
-        message = "Nothing found in the image."
-        info = f"<div><p>{message}<p></div>"
-
-    return '', '', info
-
-
-pnginfo_interface = gr.Interface(
-    wrap_gradio_call(run_pnginfo),
-    inputs=[
-        gr.Image(label="Source", source="upload", interactive=True, type="pil"),
-    ],
-    outputs=[
-        gr.HTML(),
-        gr.HTML(),
-        gr.HTML(),
-    ],
-    allow_flagging="never",
-    analytics_enabled=False,
-)
-
-
-opts = Options()
-if os.path.exists(config_filename):
-    opts.load(config_filename)
-
-
-def run_settings(*args):
-    up = []
-
-    for key, value, comp in zip(opts.data_labels.keys(), args, settings_interface.input_components):
-        opts.data[key] = value
-        up.append(comp.update(value=value))
-
-    opts.save(config_filename)
-
-    return 'Settings saved.', '', ''
-
-
-def create_setting_component(key):
-    def fun():
-        return opts.data[key] if key in opts.data else opts.data_labels[key].default
-
-    info = opts.data_labels[key]
-    t = type(info.default)
-
-    if info.component is not None:
-        item = info.component(label=info.label, value=fun, **(info.component_args or {}))
-    elif t == str:
-        item = gr.Textbox(label=info.label, value=fun, lines=1)
-    elif t == int:
-        item = gr.Number(label=info.label, value=fun)
-    elif t == bool:
-        item = gr.Checkbox(label=info.label, value=fun)
-    else:
-        raise Exception(f'bad options item type: {str(t)} for key {key}')
-
-    return item
-
-
-settings_interface = gr.Interface(
-    run_settings,
-    inputs=[create_setting_component(key) for key in opts.data_labels.keys()],
-    outputs=[
-        gr.Textbox(label='Result'),
-        gr.HTML(),
-        gr.HTML(),
-    ],
-    title=None,
-    description=None,
-    allow_flagging="never",
-    analytics_enabled=False,
-)
-
-interfaces = [
-    (txt2img_interface, "txt2img"),
-    (img2img_interface, "img2img"),
-    (extras_interface, "Extras"),
-    (pnginfo_interface, "PNG Info"),
-    (settings_interface, "Settings"),
-]
-
-try:
-    # this silences the annoying "Some weights of the model checkpoint were not used when initializing..." message at start.
-
-    from transformers import logging
-
-    logging.set_verbosity_error()
-except Exception:
-    pass
-
-sd_config = OmegaConf.load(cmd_opts.config)
-sd_model = load_model_from_config(sd_config, cmd_opts.ckpt)
-sd_model = (sd_model if cmd_opts.no_half else sd_model.half())
-
-if cmd_opts.lowvram or cmd_opts.medvram:
-    setup_for_low_vram(sd_model)
-else:
-    sd_model = sd_model.to(device)
-
-model_hijack = StableDiffusionModelHijack()
-model_hijack.hijack(sd_model)
-
-with open(os.path.join(script_path, "style.css"), "r", encoding="utf8") as file:
-    css = file.read()
-
-if not cmd_opts.no_progressbar_hiding:
-    css += css_hide_progressbar
-
-with open(os.path.join(script_path, "script.js"), "r", encoding="utf8") as file:
-    javascript = file.read()
-
-
-# make the program just exit at ctrl+c without waiting for anything
-def sigint_handler(signal, frame):
-    print('Interrupted')
-    os._exit(0)
-
-
-signal.signal(signal.SIGINT, sigint_handler)
-
-demo = gr.TabbedInterface(
-    interface_list=[x[0] for x in interfaces],
-    tab_names=[x[1] for x in interfaces],
-    analytics_enabled=False,
-    css=css,
-)
-
-
-def inject_gradio_html(javascript):
-    import gradio.routes
-
-    def template_response(*args, **kwargs):
-        res = gradio_routes_templates_response(*args, **kwargs)
-        res.body = res.body.replace(b'</head>', f'<script>{javascript}</script></head>'.encode("utf8"))
-        res.init_headers()
-        return res
-
-    gradio_routes_templates_response = gradio.routes.templates.TemplateResponse
-    gradio.routes.templates.TemplateResponse = template_response
-
-
-inject_gradio_html(javascript)
-
-demo.launch(share=cmd_opts.share)
-
+import argparse
+import os
+import sys
+
+script_path = os.path.dirname(os.path.realpath(__file__))
+
+# use current directory as SD dir if it has related files, otherwise parent dir of script as stated in guide
+sd_path = os.path.abspath('.') if os.path.exists('./ldm/models/diffusion/ddpm.py') else os.path.dirname(script_path)
+
+# add parent directory to path; this is where Stable diffusion repo should be
+path_dirs = [
+    (sd_path, 'ldm', 'Stable Diffusion'),
+    (os.path.join(sd_path,'../taming-transformers'), 'taming', 'Taming Transformers')
+]
+for d, must_exist, what in path_dirs:
+    must_exist_path = os.path.abspath(os.path.join(script_path, d, must_exist))
+    if not os.path.exists(must_exist_path):
+        print(f"Warning: {what} not found at path {must_exist_path}", file=sys.stderr)
+    else:
+        sys.path.append(os.path.join(script_path, d))
+
+import torch
+import torch.nn as nn
+import numpy as np
+import gradio as gr
+import gradio.utils
+from omegaconf import OmegaConf
+from PIL import Image, ImageFont, ImageDraw, PngImagePlugin, ImageFilter, ImageOps
+from torch import autocast
+import mimetypes
+import random
+import math
+import html
+import time
+import json
+import traceback
+from collections import namedtuple
+from contextlib import nullcontext
+import signal
+import tqdm
+import re
+import threading
+import time
+import base64
+import io
+
+import k_diffusion.sampling
+from ldm.util import instantiate_from_config
+from ldm.models.diffusion.ddim import DDIMSampler
+from ldm.models.diffusion.plms import PLMSSampler
+
+# this is a fix for Windows users. Without it, javascript files will be served with text/html content-type and the bowser will not show any UI
+mimetypes.init()
+mimetypes.add_type('application/javascript', '.js')
+
+# some of those options should not be changed at all because they would break the model, so I removed them from options.
+opt_C = 4
+opt_f = 8
+
+LANCZOS = (Image.Resampling.LANCZOS if hasattr(Image, 'Resampling') else Image.LANCZOS)
+invalid_filename_chars = '<>:"/\\|?*\n'
+config_filename = "config.json"
+sd_model_file = os.path.join(script_path, 'model.ckpt')
+if not os.path.exists(sd_model_file):
+    sd_model_file = "models/ldm/stable-diffusion-v1/model.ckpt"
+
+parser = argparse.ArgumentParser()
+parser.add_argument("--config", type=str, default=os.path.join(sd_path, "configs/stable-diffusion/v1-inference.yaml"), help="path to config which constructs model",)
+parser.add_argument("--ckpt", type=str, default=os.path.join(sd_path, sd_model_file), help="path to checkpoint of model",)
+parser.add_argument("--gfpgan-dir", type=str, help="GFPGAN directory", default=('./src/gfpgan' if os.path.exists('./src/gfpgan') else './GFPGAN'))
+parser.add_argument("--gfpgan-model", type=str, help="GFPGAN model file name", default='GFPGANv1.3.pth')
+parser.add_argument("--no-half", action='store_true', help="do not switch the model to 16-bit floats")
+parser.add_argument("--no-progressbar-hiding", action='store_true', help="do not hide progressbar in gradio UI (we hide it because it slows down ML if you have hardware accleration in browser)")
+parser.add_argument("--max-batch-count", type=int, default=16, help="maximum batch count value for the UI")
+parser.add_argument("--embeddings-dir", type=str, default='embeddings', help="embeddings dirtectory for textual inversion (default: embeddings)")
+parser.add_argument("--allow-code", action='store_true', help="allow custom script execution from webui")
+parser.add_argument("--medvram", action='store_true', help="enable stable diffusion model optimizations for sacrficing a little speed for low VRM usage")
+parser.add_argument("--lowvram", action='store_true', help="enable stable diffusion model optimizations for sacrficing a lot of speed for very low VRM usage")
+parser.add_argument("--always-batch-cond-uncond", action='store_true', help="a workaround test; may help with speed in you use --lowvram")
+parser.add_argument("--precision", type=str, help="evaluate at this precision", choices=["full", "autocast"], default="autocast")
+parser.add_argument("--share", action='store_true', help="use share=True for gradio and make the UI accessible through their site (doesn't work for me but you might have better luck)")
+cmd_opts = parser.parse_args()
+
+cpu = torch.device("cpu")
+gpu = torch.device("cuda")
+device = gpu if torch.cuda.is_available() else cpu
+batch_cond_uncond = cmd_opts.always_batch_cond_uncond or not (cmd_opts.lowvram or cmd_opts.medvram)
+queue_lock = threading.Lock()
+
+
+def gr_show(visible=True):
+    return {"visible": visible, "__type__": "update"}
+
+
+class State:
+    interrupted = False
+    job = ""
+
+    def interrupt(self):
+        self.interrupted = True
+
+
+state = State()
+
+if not cmd_opts.share:
+    # fix gradio phoning home
+    gradio.utils.version_check = lambda: None
+    gradio.utils.get_local_ip_address = lambda: '127.0.0.1'
+
+css_hide_progressbar = """
+.wrap .m-12 svg { display:none!important; }
+.wrap .m-12::before { content:"Loading..." }
+.progress-bar { display:none!important; }
+.meta-text { display:none!important; }
+"""
+
+SamplerData = namedtuple('SamplerData', ['name', 'constructor'])
+samplers = [
+    *[SamplerData(x[0], lambda funcname=x[1]: KDiffusionSampler(funcname)) for x in [
+        ('Euler a', 'sample_euler_ancestral'),
+        ('Euler', 'sample_euler'),
+        ('LMS', 'sample_lms'),
+        ('Heun', 'sample_heun'),
+        ('DPM2', 'sample_dpm_2'),
+        ('DPM2 a', 'sample_dpm_2_ancestral'),
+    ] if hasattr(k_diffusion.sampling, x[1])],
+    SamplerData('DDIM', lambda: VanillaStableDiffusionSampler(DDIMSampler)),
+    SamplerData('PLMS', lambda: VanillaStableDiffusionSampler(PLMSSampler)),
+]
+samplers_for_img2img = [x for x in samplers if x.name != 'PLMS']
+
+RealesrganModelInfo = namedtuple("RealesrganModelInfo", ["name", "location", "model", "netscale"])
+
+try:
+    from basicsr.archs.rrdbnet_arch import RRDBNet
+    from realesrgan import RealESRGANer
+    from realesrgan.archs.srvgg_arch import SRVGGNetCompact
+
+    realesrgan_models = [
+        RealesrganModelInfo(
+            name="Real-ESRGAN 4x plus",
+            location="https://github.com/xinntao/Real-ESRGAN/releases/download/v0.1.0/RealESRGAN_x4plus.pth",
+            netscale=4, model=lambda: RRDBNet(num_in_ch=3, num_out_ch=3, num_feat=64, num_block=23, num_grow_ch=32, scale=4)
+        ),
+        RealesrganModelInfo(
+            name="Real-ESRGAN 4x plus anime 6B",
+            location="https://github.com/xinntao/Real-ESRGAN/releases/download/v0.2.2.4/RealESRGAN_x4plus_anime_6B.pth",
+            netscale=4, model=lambda: RRDBNet(num_in_ch=3, num_out_ch=3, num_feat=64, num_block=6, num_grow_ch=32, scale=4)
+        ),
+        RealesrganModelInfo(
+            name="Real-ESRGAN 2x plus",
+            location="https://github.com/xinntao/Real-ESRGAN/releases/download/v0.2.1/RealESRGAN_x2plus.pth",
+            netscale=2, model=lambda: RRDBNet(num_in_ch=3, num_out_ch=3, num_feat=64, num_block=23, num_grow_ch=32, scale=2)
+        ),
+    ]
+    have_realesrgan = True
+except Exception:
+    print("Error importing Real-ESRGAN:", file=sys.stderr)
+    print(traceback.format_exc(), file=sys.stderr)
+
+    realesrgan_models = [RealesrganModelInfo('None', '', 0, None)]
+    have_realesrgan = False
+
+sd_upscalers = {
+    "RealESRGAN": lambda img: upscale_with_realesrgan(img, 2, 0),
+    "Lanczos": lambda img: img.resize((img.width*2, img.height*2), resample=LANCZOS),
+    "None": lambda img: img
+}
+
+
+def gfpgan_model_path():
+    places = [script_path, '.', os.path.join(cmd_opts.gfpgan_dir, 'experiments/pretrained_models')]
+    files = [cmd_opts.gfpgan_model] + [os.path.join(dirname, cmd_opts.gfpgan_model) for dirname in places]
+    found = [x for x in files if os.path.exists(x)]
+
+    if len(found) == 0:
+        raise Exception("GFPGAN model not found in paths: " + ", ".join(files))
+
+    return found[0]
+
+
+def gfpgan():
+    return GFPGANer(model_path=gfpgan_model_path(), upscale=1, arch='clean', channel_multiplier=2, bg_upsampler=None)
+
+def gfpgan_fix_faces(gfpgan_model, np_image):
+    np_image_bgr = np_image[:, :, ::-1]
+    cropped_faces, restored_faces, gfpgan_output_bgr = gfpgan_model.enhance(np_image_bgr, has_aligned=False, only_center_face=False, paste_back=True)
+    np_image = gfpgan_output_bgr[:, :, ::-1]
+
+    return np_image
+
+have_gfpgan = False
+try:
+    model_path = gfpgan_model_path()
+
+    if os.path.exists(cmd_opts.gfpgan_dir):
+        sys.path.append(os.path.abspath(cmd_opts.gfpgan_dir))
+    from gfpgan import GFPGANer
+
+    have_gfpgan = True
+except Exception:
+    print("Error setting up GFPGAN:", file=sys.stderr)
+    print(traceback.format_exc(), file=sys.stderr)
+
+
+
+class Options:
+    class OptionInfo:
+        def __init__(self, default=None, label="", component=None, component_args=None):
+            self.default = default
+            self.label = label
+            self.component = component
+            self.component_args = component_args
+
+    data = None
+    data_labels = {
+        "outdir_samples": OptionInfo("", "Output dictectory for images; if empty, defaults to two directories below"),
+        "outdir_txt2img_samples": OptionInfo("outputs/txt2img-images", 'Output dictectory for txt2img images'),
+        "outdir_img2img_samples": OptionInfo("outputs/img2img-images", 'Output dictectory for img2img images'),
+        "outdir_extras_samples": OptionInfo("outputs/extras-images", 'Output dictectory for images from extras tab'),
+        "outdir_grids": OptionInfo("", "Output dictectory for grids; if empty, defaults to two directories below"),
+        "outdir_txt2img_grids": OptionInfo("outputs/txt2img-grids", 'Output dictectory for txt2img grids'),
+        "outdir_img2img_grids": OptionInfo("outputs/img2img-grids", 'Output dictectory for img2img grids'),
+        "save_to_dirs": OptionInfo(False, "When writing images/grids, create a directory with name derived from the prompt"),
+        "save_to_dirs_prompt_len": OptionInfo(10, "When using above, how many words from prompt to put into directory name", gr.Slider, {"minimum": 1, "maximum": 32, "step": 1}),
+        "outdir_save": OptionInfo("log/images", "Directory for saving images using the Save button"),
+        "samples_save": OptionInfo(True, "Save indiviual samples"),
+        "samples_format": OptionInfo('png', 'File format for indiviual samples'),
+        "grid_save": OptionInfo(True, "Save image grids"),
+        "return_grid": OptionInfo(True, "Show grid in results for web"),
+        "grid_format": OptionInfo('png', 'File format for grids'),
+        "grid_extended_filename": OptionInfo(False, "Add extended info (seed, prompt) to filename when saving grid"),
+        "grid_only_if_multiple": OptionInfo(True, "Do not save grids consisting of one picture"),
+        "n_rows": OptionInfo(-1, "Grid row count; use -1 for autodetect and 0 for it to be same as batch size", gr.Slider, {"minimum": -1, "maximum": 16, "step": 1}),
+        "jpeg_quality": OptionInfo(80, "Quality for saved jpeg images", gr.Slider, {"minimum": 1, "maximum": 100, "step": 1}),
+        "export_for_4chan": OptionInfo(True, "If PNG image is larger than 4MB or any dimension is larger than 4000, downscale and save copy as JPG"),
+        "enable_pnginfo": OptionInfo(True, "Save text information about generation parameters as chunks to png files"),
+        "font": OptionInfo("arial.ttf", "Font for image grids  that have text"),
+        "prompt_matrix_add_to_start": OptionInfo(True, "In prompt matrix, add the variable combination of text to the start of the prompt, rather than the end"),
+        "enable_emphasis": OptionInfo(True, "Use (text) to make model pay more attention to text text and [text] to make it pay less attention"),
+        "save_txt": OptionInfo(False, "Create a text file next to every image with generation parameters."),
+
+    }
+
+    def __init__(self):
+        self.data = {k: v.default for k, v in self.data_labels.items()}
+
+    def __setattr__(self, key, value):
+        if self.data is not None:
+            if key in self.data:
+                self.data[key] = value
+
+        return super(Options, self).__setattr__(key, value)
+
+    def __getattr__(self, item):
+        if self.data is not None:
+            if item in self.data:
+                return self.data[item]
+
+        if item in self.data_labels:
+            return self.data_labels[item].default
+
+        return super(Options, self).__getattribute__(item)
+
+    def save(self, filename):
+        with open(filename, "w", encoding="utf8") as file:
+            json.dump(self.data, file)
+
+    def load(self, filename):
+        with open(filename, "r", encoding="utf8") as file:
+            self.data = json.load(file)
+
+
+def load_model_from_config(config, ckpt, verbose=False):
+    print(f"Loading model from {ckpt}")
+    pl_sd = torch.load(ckpt, map_location="cpu")
+    if "global_step" in pl_sd:
+        print(f"Global Step: {pl_sd['global_step']}")
+    sd = pl_sd["state_dict"]
+    model = instantiate_from_config(config.model)
+    m, u = model.load_state_dict(sd, strict=False)
+    if len(m) > 0 and verbose:
+        print("missing keys:")
+        print(m)
+    if len(u) > 0 and verbose:
+        print("unexpected keys:")
+        print(u)
+
+    model.eval()
+    return model
+
+
+module_in_gpu = None
+
+
+def setup_for_low_vram(sd_model):
+    parents = {}
+
+    def send_me_to_gpu(module, _):
+        """send this module to GPU; send whatever tracked module was previous in GPU to CPU;
+        we add this as forward_pre_hook to a lot of modules and this way all but one of them will
+        be in CPU
+        """
+        global module_in_gpu
+
+        module = parents.get(module, module)
+
+        if module_in_gpu == module:
+            return
+
+        if module_in_gpu is not None:
+            module_in_gpu.to(cpu)
+
+        module.to(gpu)
+        module_in_gpu = module
+
+    # see below for register_forward_pre_hook;
+    # first_stage_model does not use forward(), it uses encode/decode, so register_forward_pre_hook is
+    # useless here, and we just replace those methods
+    def first_stage_model_encode_wrap(self, encoder, x):
+        send_me_to_gpu(self, None)
+        return encoder(x)
+
+    def first_stage_model_decode_wrap(self, decoder, z):
+        send_me_to_gpu(self, None)
+        return decoder(z)
+
+    # remove three big modules, cond, first_stage, and unet from the model and then
+    # send the model to GPU. Then put modules back. the modules will be in CPU.
+    stored = sd_model.cond_stage_model.transformer, sd_model.first_stage_model, sd_model.model
+    sd_model.cond_stage_model.transformer, sd_model.first_stage_model, sd_model.model = None, None, None
+    sd_model.to(device)
+    sd_model.cond_stage_model.transformer, sd_model.first_stage_model, sd_model.model = stored
+
+    # register hooks for those the first two models
+    sd_model.cond_stage_model.transformer.register_forward_pre_hook(send_me_to_gpu)
+    sd_model.first_stage_model.register_forward_pre_hook(send_me_to_gpu)
+    sd_model.first_stage_model.encode = lambda x, en=sd_model.first_stage_model.encode: first_stage_model_encode_wrap(sd_model.first_stage_model, en, x)
+    sd_model.first_stage_model.decode = lambda z, de=sd_model.first_stage_model.decode: first_stage_model_decode_wrap(sd_model.first_stage_model, de, z)
+    parents[sd_model.cond_stage_model.transformer] = sd_model.cond_stage_model
+
+    if cmd_opts.medvram:
+        sd_model.model.register_forward_pre_hook(send_me_to_gpu)
+    else:
+        diff_model = sd_model.model.diffusion_model
+
+        # the third remaining model is still too big for 4GB, so we also do the same for its submodules
+        # so that only one of them is in GPU at a time
+        stored = diff_model.input_blocks, diff_model.middle_block, diff_model.output_blocks, diff_model.time_embed
+        diff_model.input_blocks, diff_model.middle_block, diff_model.output_blocks, diff_model.time_embed = None, None, None, None
+        sd_model.model.to(device)
+        diff_model.input_blocks, diff_model.middle_block, diff_model.output_blocks, diff_model.time_embed = stored
+
+        # install hooks for bits of third model
+        diff_model.time_embed.register_forward_pre_hook(send_me_to_gpu)
+        for block in diff_model.input_blocks:
+            block.register_forward_pre_hook(send_me_to_gpu)
+        diff_model.middle_block.register_forward_pre_hook(send_me_to_gpu)
+        for block in diff_model.output_blocks:
+            block.register_forward_pre_hook(send_me_to_gpu)
+
+
+def create_random_tensors(shape, seeds):
+    xs = []
+    for seed in seeds:
+        torch.manual_seed(seed)
+
+        # randn results depend on device; gpu and cpu get different results for same seed;
+        # the way I see it, it's better to do this on CPU, so that everyone gets same result;
+        # but the original script had it like this so i do not dare change it for now because
+        # it will break everyone's seeds.
+        xs.append(torch.randn(shape, device=device))
+    x = torch.stack(xs)
+    return x
+
+
+def torch_gc():
+    if torch.cuda.is_available():
+        torch.cuda.empty_cache()
+        torch.cuda.ipc_collect()
+
+
+def save_image(image, path, basename, seed=None, prompt=None, extension='png', info=None, short_filename=False, no_prompt=False):
+    if short_filename or prompt is None or seed is None:
+        file_decoration = ""
+    elif opts.save_to_dirs:
+        file_decoration = f"-{seed}"
+    else:
+        file_decoration = f"-{seed}-{sanitize_filename_part(prompt)[:128]}"
+
+    if extension == 'png' and opts.enable_pnginfo and info is not None:
+        pnginfo = PngImagePlugin.PngInfo()
+        pnginfo.add_text("parameters", info)
+    else:
+        pnginfo = None
+
+    if opts.save_to_dirs and not no_prompt:
+        words = re.findall(r'\w+', prompt or "")
+        if len(words) == 0:
+            words = ["empty"]
+
+        dirname = " ".join(words[0:opts.save_to_dirs_prompt_len])
+        path = os.path.join(path, dirname)
+
+    os.makedirs(path, exist_ok=True)
+
+    filecount = len([x for x in os.listdir(path) if os.path.splitext(x)[1] == '.' + extension])
+    fullfn = "a.png"
+    fullfn_without_extension = "a"
+    for i in range(100):
+        fn = f"{filecount:05}" if basename == '' else f"{basename}-{filecount:04}"
+        fullfn = os.path.join(path, f"{fn}{file_decoration}.{extension}")
+        fullfn_without_extension = os.path.join(path, f"{fn}{file_decoration}")
+        if not os.path.exists(fullfn):
+            break
+
+    image.save(fullfn, quality=opts.jpeg_quality, pnginfo=pnginfo)
+
+    target_side_length = 4000
+    oversize = image.width > target_side_length or image.height > target_side_length
+    if opts.export_for_4chan and (oversize or os.stat(fullfn).st_size > 4 * 1024 * 1024):
+        ratio = image.width / image.height
+
+        if oversize and ratio > 1:
+            image = image.resize((target_side_length, image.height * target_side_length // image.width), LANCZOS)
+        elif oversize:
+            image = image.resize((image.width * target_side_length // image.height, target_side_length), LANCZOS)
+
+        image.save(f"{fullfn_without_extension}.jpg", quality=opts.jpeg_quality, pnginfo=pnginfo)
+
+    if opts.save_txt and info is not None:
+        with open(f"{fullfn_without_extension}.txt", "w", encoding="utf8") as file:
+            file.write(info + "\n")
+
+
+
+def sanitize_filename_part(text):
+    return text.replace(' ', '_').translate({ord(x): '' for x in invalid_filename_chars})[:128]
+
+
+def plaintext_to_html(text):
+    text = "".join([f"<p>{html.escape(x)}</p>\n" for x in text.split('\n')])
+    return text
+
+
+def image_grid(imgs, batch_size=1, rows=None):
+    if rows is None:
+        if opts.n_rows > 0:
+            rows = opts.n_rows
+        elif opts.n_rows == 0:
+            rows = batch_size
+        else:
+            rows = math.sqrt(len(imgs))
+            rows = round(rows)
+
+    cols = math.ceil(len(imgs) / rows)
+
+    w, h = imgs[0].size
+    grid = Image.new('RGB', size=(cols * w, rows * h), color='black')
+
+    for i, img in enumerate(imgs):
+        grid.paste(img, box=(i % cols * w, i // cols * h))
+
+    return grid
+
+
+Grid = namedtuple("Grid", ["tiles", "tile_w", "tile_h", "image_w", "image_h", "overlap"])
+
+
+def split_grid(image, tile_w=512, tile_h=512, overlap=64):
+    w = image.width
+    h = image.height
+
+    now = tile_w - overlap  # non-overlap width
+    noh = tile_h - overlap
+
+    cols = math.ceil((w - overlap) / now)
+    rows = math.ceil((h - overlap) / noh)
+
+    grid = Grid([], tile_w, tile_h, w, h, overlap)
+    for row in range(rows):
+        row_images = []
+
+        y = row * noh
+
+        if y + tile_h >= h:
+            y = h - tile_h
+
+        for col in range(cols):
+            x = col * now
+
+            if x+tile_w >= w:
+                x = w - tile_w
+
+            tile = image.crop((x, y, x + tile_w, y + tile_h))
+
+            row_images.append([x, tile_w, tile])
+
+        grid.tiles.append([y, tile_h, row_images])
+
+    return grid
+
+
+def combine_grid(grid):
+    def make_mask_image(r):
+        r = r * 255 / grid.overlap
+        r = r.astype(np.uint8)
+        return Image.fromarray(r, 'L')
+
+    mask_w = make_mask_image(np.arange(grid.overlap, dtype=np.float32).reshape((1, grid.overlap)).repeat(grid.tile_h, axis=0))
+    mask_h = make_mask_image(np.arange(grid.overlap, dtype=np.float32).reshape((grid.overlap, 1)).repeat(grid.image_w, axis=1))
+
+    combined_image = Image.new("RGB", (grid.image_w, grid.image_h))
+    for y, h, row in grid.tiles:
+        combined_row = Image.new("RGB", (grid.image_w, h))
+        for x, w, tile in row:
+            if x == 0:
+                combined_row.paste(tile, (0, 0))
+                continue
+
+            combined_row.paste(tile.crop((0, 0, grid.overlap, h)), (x, 0), mask=mask_w)
+            combined_row.paste(tile.crop((grid.overlap, 0, w, h)), (x + grid.overlap, 0))
+
+        if y == 0:
+            combined_image.paste(combined_row, (0, 0))
+            continue
+
+        combined_image.paste(combined_row.crop((0, 0, combined_row.width, grid.overlap)), (0, y), mask=mask_h)
+        combined_image.paste(combined_row.crop((0, grid.overlap, combined_row.width, h)), (0, y + grid.overlap))
+
+    return combined_image
+
+
+class GridAnnotation:
+    def __init__(self, text='', is_active=True):
+        self.text = text
+        self.is_active = is_active
+        self.size = None
+
+
+def draw_grid_annotations(im, width, height, hor_texts, ver_texts):
+    def wrap(drawing, text, font, line_length):
+        lines = ['']
+        for word in text.split():
+            line = f'{lines[-1]} {word}'.strip()
+            if drawing.textlength(line, font=font) <= line_length:
+                lines[-1] = line
+            else:
+                lines.append(word)
+        return lines
+
+    def draw_texts(drawing, draw_x, draw_y, lines):
+        for i, line in enumerate(lines):
+            drawing.multiline_text((draw_x, draw_y + line.size[1] / 2), line.text, font=fnt, fill=color_active if line.is_active else color_inactive, anchor="mm", align="center")
+
+            if not line.is_active:
+                drawing.line((draw_x - line.size[0]//2, draw_y + line.size[1]//2, draw_x + line.size[0]//2, draw_y + line.size[1]//2), fill=color_inactive, width=4)
+
+            draw_y += line.size[1] + line_spacing
+
+    fontsize = (width + height) // 25
+    line_spacing = fontsize // 2
+    fnt = ImageFont.truetype(opts.font, fontsize)
+    color_active = (0, 0, 0)
+    color_inactive = (153, 153, 153)
+
+    pad_left = width * 3 // 4 if len(ver_texts) > 0 else 0
+
+    cols = im.width // width
+    rows = im.height // height
+
+    assert cols == len(hor_texts), f'bad number of horizontal texts: {len(hor_texts)}; must be {cols}'
+    assert rows == len(ver_texts), f'bad number of vertical texts: {len(ver_texts)}; must be {rows}'
+
+    calc_img = Image.new("RGB", (1, 1), "white")
+    calc_d = ImageDraw.Draw(calc_img)
+
+    for texts, allowed_width in zip(hor_texts + ver_texts, [width] * len(hor_texts) + [pad_left] * len(ver_texts)):
+        items = [] + texts
+        texts.clear()
+
+        for line in items:
+            wrapped = wrap(calc_d, line.text, fnt, allowed_width)
+            texts += [GridAnnotation(x, line.is_active) for x in wrapped]
+
+        for line in texts:
+            bbox = calc_d.multiline_textbbox((0, 0), line.text, font=fnt)
+            line.size = (bbox[2] - bbox[0], bbox[3] - bbox[1])
+
+    hor_text_heights = [sum([line.size[1] + line_spacing for line in lines]) - line_spacing for lines in hor_texts]
+    ver_text_heights = [sum([line.size[1] + line_spacing for line in lines]) - line_spacing * len(lines) for lines in ver_texts]
+
+    pad_top = max(hor_text_heights) + line_spacing * 2
+
+    result = Image.new("RGB", (im.width + pad_left, im.height + pad_top), "white")
+    result.paste(im, (pad_left, pad_top))
+
+    d = ImageDraw.Draw(result)
+
+    for col in range(cols):
+        x = pad_left + width * col + width / 2
+        y = pad_top / 2 - hor_text_heights[col] / 2
+
+        draw_texts(d, x, y, hor_texts[col])
+
+    for row in range(rows):
+        x = pad_left / 2
+        y = pad_top + height * row + height / 2 - ver_text_heights[row] / 2
+
+        draw_texts(d, x, y, ver_texts[row])
+
+    return result
+
+
+def draw_prompt_matrix(im, width, height, all_prompts):
+    prompts = all_prompts[1:]
+    boundary = math.ceil(len(prompts) / 2)
+
+    prompts_horiz = prompts[:boundary]
+    prompts_vert = prompts[boundary:]
+
+    hor_texts = [[GridAnnotation(x, is_active=pos & (1 << i) != 0) for i, x in enumerate(prompts_horiz)] for pos in range(1 << len(prompts_horiz))]
+    ver_texts = [[GridAnnotation(x, is_active=pos & (1 << i) != 0) for i, x in enumerate(prompts_vert)] for pos in range(1 << len(prompts_vert))]
+
+    return draw_grid_annotations(im, width, height, hor_texts, ver_texts)
+
+
+def draw_xy_grid(xs, ys, x_label, y_label, cell):
+    res = []
+
+    ver_texts = [[GridAnnotation(y_label(y))] for y in ys]
+    hor_texts = [[GridAnnotation(x_label(x))] for x in xs]
+
+    for y in ys:
+        for x in xs:
+            res.append(cell(x, y))
+
+
+    grid = image_grid(res, rows=len(ys))
+    grid = draw_grid_annotations(grid, res[0].width, res[0].height, hor_texts, ver_texts)
+
+    return grid
+
+
+def resize_image(resize_mode, im, width, height):
+    if resize_mode == 0:
+        res = im.resize((width, height), resample=LANCZOS)
+    elif resize_mode == 1:
+        ratio = width / height
+        src_ratio = im.width / im.height
+
+        src_w = width if ratio > src_ratio else im.width * height // im.height
+        src_h = height if ratio <= src_ratio else im.height * width // im.width
+
+        resized = im.resize((src_w, src_h), resample=LANCZOS)
+        res = Image.new("RGB", (width, height))
+        res.paste(resized, box=(width // 2 - src_w // 2, height // 2 - src_h // 2))
+    else:
+        ratio = width / height
+        src_ratio = im.width / im.height
+
+        src_w = width if ratio < src_ratio else im.width * height // im.height
+        src_h = height if ratio >= src_ratio else im.height * width // im.width
+
+        resized = im.resize((src_w, src_h), resample=LANCZOS)
+        res = Image.new("RGB", (width, height))
+        res.paste(resized, box=(width // 2 - src_w // 2, height // 2 - src_h // 2))
+
+        if ratio < src_ratio:
+            fill_height = height // 2 - src_h // 2
+            res.paste(resized.resize((width, fill_height), box=(0, 0, width, 0)), box=(0, 0))
+            res.paste(resized.resize((width, fill_height), box=(0, resized.height, width, resized.height)), box=(0, fill_height + src_h))
+        elif ratio > src_ratio:
+            fill_width = width // 2 - src_w // 2
+            res.paste(resized.resize((fill_width, height), box=(0, 0, 0, height)), box=(0, 0))
+            res.paste(resized.resize((fill_width, height), box=(resized.width, 0, resized.width, height)), box=(fill_width + src_w, 0))
+
+    return res
+
+
+def wrap_gradio_gpu_call(func):
+    def f(*args, **kwargs):
+        with queue_lock:
+            res = func(*args, **kwargs)
+
+        return res
+
+    return wrap_gradio_call(f)
+
+
+def wrap_gradio_call(func):
+    def f(*args, **kwargs):
+        t = time.perf_counter()
+
+        try:
+            res = list(func(*args, **kwargs))
+        except Exception as e:
+            print("Error completing request", file=sys.stderr)
+            print("Arguments:", args, kwargs, file=sys.stderr)
+            print(traceback.format_exc(), file=sys.stderr)
+
+            res = [None, '', f"<div class='error'>{plaintext_to_html(type(e).__name__+': '+str(e))}</div>"]
+
+        elapsed = time.perf_counter() - t
+
+        # last item is always HTML
+        res[-1] = res[-1] + f"<p class='performance'>Time taken: {elapsed:.2f}s</p>"
+
+        state.interrupted = False
+
+        return tuple(res)
+
+    return f
+
+
+class StableDiffusionModelHijack:
+    ids_lookup = {}
+    word_embeddings = {}
+    word_embeddings_checksums = {}
+    fixes = None
+    comments = []
+    dir_mtime = None
+
+    def load_textual_inversion_embeddings(self, dirname, model):
+        mt = os.path.getmtime(dirname)
+        if self.dir_mtime is not None and mt <= self.dir_mtime:
+            return
+
+        self.dir_mtime = mt
+        self.ids_lookup.clear()
+        self.word_embeddings.clear()
+
+        tokenizer = model.cond_stage_model.tokenizer
+
+        def const_hash(a):
+            r = 0
+            for v in a:
+                r = (r * 281 ^ int(v) * 997) & 0xFFFFFFFF
+            return r
+
+        def process_file(path, filename):
+            name = os.path.splitext(filename)[0]
+
+            data = torch.load(path)
+            param_dict = data['string_to_param']
+            if hasattr(param_dict, '_parameters'):
+                param_dict = getattr(param_dict, '_parameters')  # fix for torch 1.12.1 loading saved file from torch 1.11
+            assert len(param_dict) == 1, 'embedding file has multiple terms in it'
+            emb = next(iter(param_dict.items()))[1].reshape(768)
+            self.word_embeddings[name] = emb
+            self.word_embeddings_checksums[name] = f'{const_hash(emb)&0xffff:04x}'
+
+            ids = tokenizer([name], add_special_tokens=False)['input_ids'][0]
+
+            first_id = ids[0]
+            if first_id not in self.ids_lookup:
+                self.ids_lookup[first_id] = []
+            self.ids_lookup[first_id].append((ids, name))
+
+        for fn in os.listdir(dirname):
+            try:
+                process_file(os.path.join(dirname, fn), fn)
+            except Exception:
+                print(f"Error loading emedding {fn}:", file=sys.stderr)
+                print(traceback.format_exc(), file=sys.stderr)
+                continue
+
+        print(f"Loaded a total of {len(self.word_embeddings)} text inversion embeddings.")
+
+    def hijack(self, m):
+        model_embeddings = m.cond_stage_model.transformer.text_model.embeddings
+
+        model_embeddings.token_embedding = EmbeddingsWithFixes(model_embeddings.token_embedding, self)
+        m.cond_stage_model = FrozenCLIPEmbedderWithCustomWords(m.cond_stage_model, self)
+
+
+class FrozenCLIPEmbedderWithCustomWords(torch.nn.Module):
+    def __init__(self, wrapped, hijack):
+        super().__init__()
+        self.wrapped = wrapped
+        self.hijack = hijack
+        self.tokenizer = wrapped.tokenizer
+        self.max_length = wrapped.max_length
+        self.token_mults = {}
+
+        tokens_with_parens = [(k, v) for k, v in self.tokenizer.get_vocab().items() if '(' in k or ')' in k or '[' in k or ']' in k]
+        for text, ident in tokens_with_parens:
+            mult = 1.0
+            for c in text:
+                if c == '[':
+                    mult /= 1.1
+                if c == ']':
+                    mult *= 1.1
+                if c == '(':
+                    mult *= 1.1
+                if c == ')':
+                    mult /= 1.1
+
+            if mult != 1.0:
+                self.token_mults[ident] = mult
+
+    def forward(self, text):
+        self.hijack.fixes = []
+        self.hijack.comments = []
+        remade_batch_tokens = []
+        id_start = self.wrapped.tokenizer.bos_token_id
+        id_end = self.wrapped.tokenizer.eos_token_id
+        maxlen = self.wrapped.max_length - 2
+        used_custom_terms = []
+
+        cache = {}
+        batch_tokens = self.wrapped.tokenizer(text, truncation=False, add_special_tokens=False)["input_ids"]
+        batch_multipliers = []
+        for tokens in batch_tokens:
+            tuple_tokens = tuple(tokens)
+
+            if tuple_tokens in cache:
+                remade_tokens, fixes, multipliers = cache[tuple_tokens]
+            else:
+                fixes = []
+                remade_tokens = []
+                multipliers = []
+                mult = 1.0
+
+                i = 0
+                while i < len(tokens):
+                    token = tokens[i]
+
+                    possible_matches = self.hijack.ids_lookup.get(token, None)
+
+                    mult_change = self.token_mults.get(token) if opts.enable_emphasis else None
+                    if mult_change is not None:
+                        mult *= mult_change
+                    elif possible_matches is None:
+                        remade_tokens.append(token)
+                        multipliers.append(mult)
+                    else:
+                        found = False
+                        for ids, word in possible_matches:
+                            if tokens[i:i+len(ids)] == ids:
+                                fixes.append((len(remade_tokens), word))
+                                remade_tokens.append(777)
+                                multipliers.append(mult)
+                                i += len(ids) - 1
+                                found = True
+                                used_custom_terms.append((word, self.hijack.word_embeddings_checksums[word]))
+                                break
+
+                        if not found:
+                            remade_tokens.append(token)
+                            multipliers.append(mult)
+
+                    i += 1
+
+                if len(remade_tokens) > maxlen - 2:
+                    vocab = {v: k for k, v in self.wrapped.tokenizer.get_vocab().items()}
+                    ovf = remade_tokens[maxlen - 2:]
+                    overflowing_words = [vocab.get(int(x), "") for x in ovf]
+                    overflowing_text = self.wrapped.tokenizer.convert_tokens_to_string(''.join(overflowing_words))
+
+                    self.hijack.comments.append(f"Warning: too many input tokens; some ({len(overflowing_words)}) have been truncated:\n{overflowing_text}\n")
+
+                remade_tokens = remade_tokens + [id_end] * (maxlen - 2 - len(remade_tokens))
+                remade_tokens = [id_start] + remade_tokens[0:maxlen-2] + [id_end]
+                cache[tuple_tokens] = (remade_tokens, fixes, multipliers)
+
+            multipliers = multipliers + [1.0] * (maxlen - 2 - len(multipliers))
+            multipliers = [1.0] + multipliers[0:maxlen - 2] + [1.0]
+
+            remade_batch_tokens.append(remade_tokens)
+            self.hijack.fixes.append(fixes)
+            batch_multipliers.append(multipliers)
+
+        if len(used_custom_terms) > 0:
+            self.hijack.comments.append("Used custom terms: " + ", ".join([f'{word} [{checksum}]' for word, checksum in used_custom_terms]))
+
+        tokens = torch.asarray(remade_batch_tokens).to(device)
+        outputs = self.wrapped.transformer(input_ids=tokens)
+        z = outputs.last_hidden_state
+
+        # restoring original mean is likely not correct, but it seems to work well to prevent artifacts that happen otherwise
+        batch_multipliers = torch.asarray(np.array(batch_multipliers)).to(device)
+        original_mean = z.mean()
+        z *= batch_multipliers.reshape(batch_multipliers.shape + (1,)).expand(z.shape)
+        new_mean = z.mean()
+        z *= original_mean / new_mean
+
+        return z
+
+
+class EmbeddingsWithFixes(nn.Module):
+    def __init__(self, wrapped, embeddings):
+        super().__init__()
+        self.wrapped = wrapped
+        self.embeddings = embeddings
+
+    def forward(self, input_ids):
+        batch_fixes = self.embeddings.fixes
+        self.embeddings.fixes = None
+
+        inputs_embeds = self.wrapped(input_ids)
+
+        if batch_fixes is not None:
+            for fixes, tensor in zip(batch_fixes, inputs_embeds):
+                for offset, word in fixes:
+                    tensor[offset] = self.embeddings.word_embeddings[word]
+
+        return inputs_embeds
+
+
+class StableDiffusionProcessing:
+    def __init__(self, outpath_samples=None, outpath_grids=None, prompt="", seed=-1, sampler_index=0, batch_size=1, n_iter=1, steps=50, cfg_scale=7.0, width=512, height=512, prompt_matrix=False, use_GFPGAN=False, do_not_save_samples=False, do_not_save_grid=False, extra_generation_params=None, overlay_images=None, negative_prompt=None):
+        self.outpath_samples: str = outpath_samples
+        self.outpath_grids: str = outpath_grids
+        self.prompt: str = prompt
+        self.negative_prompt: str = (negative_prompt or "")
+        self.seed: int = seed
+        self.sampler_index: int = sampler_index
+        self.batch_size: int = batch_size
+        self.n_iter: int = n_iter
+        self.steps: int = steps
+        self.cfg_scale: float = cfg_scale
+        self.width: int = width
+        self.height: int = height
+        self.prompt_matrix: bool = prompt_matrix
+        self.use_GFPGAN: bool = use_GFPGAN
+        self.do_not_save_samples: bool = do_not_save_samples
+        self.do_not_save_grid: bool = do_not_save_grid
+        self.extra_generation_params: dict = extra_generation_params
+        self.overlay_images = overlay_images
+        self.paste_to = None
+
+    def init(self):
+        pass
+
+    def sample(self, x, conditioning, unconditional_conditioning):
+        raise NotImplementedError()
+
+
+def p_sample_ddim_hook(sampler_wrapper, x_dec, cond, ts, *args, **kwargs):
+    if sampler_wrapper.mask is not None:
+        img_orig = sampler_wrapper.sampler.model.q_sample(sampler_wrapper.init_latent, ts)
+        x_dec = img_orig * sampler_wrapper.mask + sampler_wrapper.nmask * x_dec
+
+    return sampler_wrapper.orig_p_sample_ddim(x_dec, cond, ts, *args, **kwargs)
+
+
+class VanillaStableDiffusionSampler:
+    def __init__(self, constructor):
+        self.sampler = constructor(sd_model)
+        self.orig_p_sample_ddim = self.sampler.p_sample_ddim if hasattr(self.sampler, 'p_sample_ddim') else None
+        self.mask = None
+        self.nmask = None
+        self.init_latent = None
+
+    def sample_img2img(self, p, x, noise, conditioning, unconditional_conditioning):
+        t_enc = int(min(p.denoising_strength, 0.999) * p.steps)
+
+        # existing code fails with cetin step counts, like 9
+        try:
+            self.sampler.make_schedule(ddim_num_steps=p.steps, verbose=False)
+        except Exception:
+            self.sampler.make_schedule(ddim_num_steps=p.steps+1, verbose=False)
+
+        x1 = self.sampler.stochastic_encode(x, torch.tensor([t_enc] * int(x.shape[0])).to(device), noise=noise)
+
+        self.sampler.p_sample_ddim = lambda x_dec, cond, ts, *args, **kwargs: p_sample_ddim_hook(self, x_dec, cond, ts, *args, **kwargs)
+        self.mask = p.mask
+        self.nmask = p.nmask
+        self.init_latent = p.init_latent
+
+        samples = self.sampler.decode(x1, conditioning, t_enc, unconditional_guidance_scale=p.cfg_scale, unconditional_conditioning=unconditional_conditioning)
+
+        return samples
+
+
+    def sample(self, p: StableDiffusionProcessing, x, conditioning, unconditional_conditioning):
+        samples_ddim, _ = self.sampler.sample(S=p.steps, conditioning=conditioning, batch_size=int(x.shape[0]), shape=x[0].shape, verbose=False, unconditional_guidance_scale=p.cfg_scale, unconditional_conditioning=unconditional_conditioning, x_T=x)
+        return samples_ddim
+
+
+class CFGDenoiser(nn.Module):
+    def __init__(self, model):
+        super().__init__()
+        self.inner_model = model
+        self.mask = None
+        self.nmask = None
+        self.init_latent = None
+
+    def forward(self, x, sigma, uncond, cond, cond_scale):
+        if batch_cond_uncond:
+            x_in = torch.cat([x] * 2)
+            sigma_in = torch.cat([sigma] * 2)
+            cond_in = torch.cat([uncond, cond])
+            uncond, cond = self.inner_model(x_in, sigma_in, cond=cond_in).chunk(2)
+            denoised = uncond + (cond - uncond) * cond_scale
+        else:
+            uncond = self.inner_model(x, sigma, cond=uncond)
+            cond = self.inner_model(x, sigma, cond=cond)
+            denoised = uncond + (cond - uncond) * cond_scale
+
+        if self.mask is not None:
+            denoised = self.init_latent * self.mask + self.nmask * denoised
+
+        return denoised
+
+
+def extended_trange(*args, **kwargs):
+    for x in tqdm.trange(*args, desc=state.job, **kwargs):
+        if state.interrupted:
+            break
+
+        yield x
+
+
+class KDiffusionSampler:
+    def __init__(self, funcname):
+        self.model_wrap = k_diffusion.external.CompVisDenoiser(sd_model)
+        self.funcname = funcname
+        self.func = getattr(k_diffusion.sampling, self.funcname)
+        self.model_wrap_cfg = CFGDenoiser(self.model_wrap)
+
+    def sample_img2img(self, p, x, noise, conditioning, unconditional_conditioning):
+        t_enc = int(min(p.denoising_strength, 0.999) * p.steps)
+        sigmas = self.model_wrap.get_sigmas(p.steps)
+        noise = noise * sigmas[p.steps - t_enc - 1]
+
+        xi = x + noise
+
+        sigma_sched = sigmas[p.steps - t_enc - 1:]
+
+        self.model_wrap_cfg.mask = p.mask
+        self.model_wrap_cfg.nmask = p.nmask
+        self.model_wrap_cfg.init_latent = p.init_latent
+
+        if hasattr(k_diffusion.sampling, 'trange'):
+            k_diffusion.sampling.trange = lambda *args, **kwargs: extended_trange(*args, **kwargs)
+
+        return self.func(self.model_wrap_cfg, xi, sigma_sched, extra_args={'cond': conditioning, 'uncond': unconditional_conditioning, 'cond_scale': p.cfg_scale}, disable=False)
+
+    def sample(self, p: StableDiffusionProcessing, x, conditioning, unconditional_conditioning):
+        sigmas = self.model_wrap.get_sigmas(p.steps)
+        x = x * sigmas[0]
+
+        if hasattr(k_diffusion.sampling, 'trange'):
+            k_diffusion.sampling.trange = lambda *args, **kwargs: extended_trange(*args, **kwargs)
+
+        def cb(d):
+            n = d['i']
+            img = d['denoised']
+
+            x_samples_ddim = sd_model.decode_first_stage(img)
+            x_samples_ddim = torch.clamp((x_samples_ddim + 1.0) / 2.0, min=0.0, max=1.0)
+            for i, x_sample in enumerate(x_samples_ddim):
+                x_sample = 255. * np.moveaxis(x_sample.cpu().numpy(), 0, 2)
+                x_sample = x_sample.astype(np.uint8)
+                image = Image.fromarray(x_sample)
+                image.save(f'a/{n}.png')
+
+        samples_ddim = self.func(self.model_wrap_cfg, x, sigmas, extra_args={'cond': conditioning, 'uncond': unconditional_conditioning, 'cond_scale': p.cfg_scale}, disable=False)
+        return samples_ddim
+
+
+class Processed:
+    def __init__(self, p: StableDiffusionProcessing, images, seed, info):
+        self.images = images
+        self.prompt = p.prompt
+        self.seed = seed
+        self.info = info
+        self.width = p.width
+        self.height = p.height
+        self.sampler = samplers[p.sampler_index].name
+        self.cfg_scale = p.cfg_scale
+        self.steps = p.steps
+
+    def js(self):
+        obj = {
+            "prompt": self.prompt,
+            "seed": int(self.seed),
+            "width": self.width,
+            "height": self.height,
+            "sampler": self.sampler,
+            "cfg_scale": self.cfg_scale,
+            "steps": self.steps,
+        }
+
+        return json.dumps(obj)
+
+
+def process_images(p: StableDiffusionProcessing) -> Processed:
+    """this is the main loop that both txt2img and img2img use; it calls func_init once inside all the scopes and func_sample once per batch"""
+
+    prompt = p.prompt
+    model = sd_model
+
+    assert p.prompt is not None
+    torch_gc()
+
+    seed = int(random.randrange(4294967294) if p.seed == -1 else p.seed)
+
+    os.makedirs(p.outpath_samples, exist_ok=True)
+    os.makedirs(p.outpath_grids, exist_ok=True)
+
+    comments = []
+
+    prompt_matrix_parts = []
+    if p.prompt_matrix:
+        all_prompts = []
+        prompt_matrix_parts = prompt.split("|")
+        combination_count = 2 ** (len(prompt_matrix_parts) - 1)
+        for combination_num in range(combination_count):
+            selected_prompts = [text.strip().strip(',') for n, text in enumerate(prompt_matrix_parts[1:]) if combination_num & (1 << n)]
+
+            if opts.prompt_matrix_add_to_start:
+                selected_prompts = selected_prompts + [prompt_matrix_parts[0]]
+            else:
+                selected_prompts = [prompt_matrix_parts[0]] + selected_prompts
+
+            all_prompts.append(", ".join(selected_prompts))
+
+        p.n_iter = math.ceil(len(all_prompts) / p.batch_size)
+        all_seeds = len(all_prompts) * [seed]
+
+        print(f"Prompt matrix will create {len(all_prompts)} images using a total of {p.n_iter} batches.")
+    else:
+        all_prompts = p.batch_size * p.n_iter * [prompt]
+        all_seeds = [seed + x for x in range(len(all_prompts))]
+
+    def infotext(iteration=0, position_in_batch=0):
+        generation_params = {
+            "Steps": p.steps,
+            "Sampler": samplers[p.sampler_index].name,
+            "CFG scale": p.cfg_scale,
+            "Seed": all_seeds[position_in_batch + iteration * p.batch_size],
+            "GFPGAN": ("GFPGAN" if p.use_GFPGAN else None)
+        }
+
+        if p.extra_generation_params is not None:
+            generation_params.update(p.extra_generation_params)
+
+        generation_params_text = ", ".join([k if k == v else f'{k}: {v}' for k, v in generation_params.items() if v is not None])
+
+        return f"{prompt}\n{generation_params_text}".strip() + "".join(["\n\n" + x for x in comments])
+
+    if os.path.exists(cmd_opts.embeddings_dir):
+        model_hijack.load_textual_inversion_embeddings(cmd_opts.embeddings_dir, model)
+
+    output_images = []
+    precision_scope = autocast if cmd_opts.precision == "autocast" else nullcontext
+    ema_scope = (nullcontext if cmd_opts.lowvram else model.ema_scope)
+    with torch.no_grad(), precision_scope("cuda"), ema_scope():
+        p.init()
+
+        for n in range(p.n_iter):
+            if state.interrupted:
+                break
+
+            prompts = all_prompts[n * p.batch_size:(n + 1) * p.batch_size]
+            seeds = all_seeds[n * p.batch_size:(n + 1) * p.batch_size]
+
+            uc = model.get_learned_conditioning(len(prompts) * [p.negative_prompt])
+            c = model.get_learned_conditioning(prompts)
+
+            if len(model_hijack.comments) > 0:
+                comments += model_hijack.comments
+
+            # we manually generate all input noises because each one should have a specific seed
+            x = create_random_tensors([opt_C, p.height // opt_f, p.width // opt_f], seeds=seeds)
+
+            if p.n_iter > 1:
+                state.job = f"Batch {n+1} out of {p.n_iter}"
+
+            samples_ddim = p.sample(x=x, conditioning=c, unconditional_conditioning=uc)
+
+            x_samples_ddim = model.decode_first_stage(samples_ddim)
+            x_samples_ddim = torch.clamp((x_samples_ddim + 1.0) / 2.0, min=0.0, max=1.0)
+
+            for i, x_sample in enumerate(x_samples_ddim):
+                x_sample = 255. * np.moveaxis(x_sample.cpu().numpy(), 0, 2)
+                x_sample = x_sample.astype(np.uint8)
+
+                if p.use_GFPGAN:
+                    torch_gc()
+
+                    gfpgan_model = gfpgan()
+                    x_sample = gfpgan_fix_faces(gfpgan_model, x_sample)
+
+                image = Image.fromarray(x_sample)
+
+                if p.overlay_images is not None and i < len(p.overlay_images):
+                    overlay = p.overlay_images[i]
+
+                    if p.paste_to is not None:
+                        x, y, w, h = p.paste_to
+                        base_image = Image.new('RGBA', (overlay.width, overlay.height))
+                        image = resize_image(1, image, w, h)
+                        base_image.paste(image, (x, y))
+                        image = base_image
+
+                    image = image.convert('RGBA')
+                    image.alpha_composite(overlay)
+                    image = image.convert('RGB')
+
+                if opts.samples_save and not p.do_not_save_samples:
+                    save_image(image, p.outpath_samples, "", seeds[i], prompts[i], opts.samples_format, info=infotext(n, i))
+
+                output_images.append(image)
+
+        unwanted_grid_because_of_img_count = len(output_images) < 2 and opts.grid_only_if_multiple
+        if not p.do_not_save_grid and not unwanted_grid_because_of_img_count:
+            return_grid = opts.return_grid
+
+            if p.prompt_matrix:
+                grid = image_grid(output_images, p.batch_size, rows=1 << ((len(prompt_matrix_parts)-1)//2))
+
+                try:
+                    grid = draw_prompt_matrix(grid, p.width, p.height, prompt_matrix_parts)
+                except Exception:
+                    import traceback
+                    print("Error creating prompt_matrix text:", file=sys.stderr)
+                    print(traceback.format_exc(), file=sys.stderr)
+
+                return_grid = True
+            else:
+                grid = image_grid(output_images, p.batch_size)
+
+            if return_grid:
+                output_images.insert(0, grid)
+
+            if opts.grid_save:
+                save_image(grid, p.outpath_grids, "grid", seed, prompt, opts.grid_format, info=infotext(), short_filename=not opts.grid_extended_filename)
+
+    torch_gc()
+    return Processed(p, output_images, seed, infotext())
+
+
+class StableDiffusionProcessingTxt2Img(StableDiffusionProcessing):
+    sampler = None
+
+    def init(self):
+        self.sampler = samplers[self.sampler_index].constructor()
+
+    def sample(self, x, conditioning, unconditional_conditioning):
+        samples_ddim = self.sampler.sample(self, x, conditioning, unconditional_conditioning)
+        return samples_ddim
+
+
+def txt2img(prompt: str, negative_prompt: str, steps: int, sampler_index: int, use_GFPGAN: bool, prompt_matrix: bool, n_iter: int, batch_size: int, cfg_scale: float, seed: int, height: int, width: int, code: str):
+    p = StableDiffusionProcessingTxt2Img(
+        outpath_samples=opts.outdir_samples or opts.outdir_txt2img_samples,
+        outpath_grids=opts.outdir_grids or opts.outdir_txt2img_grids,
+        prompt=prompt,
+        negative_prompt=negative_prompt,
+        seed=seed,
+        sampler_index=sampler_index,
+        batch_size=batch_size,
+        n_iter=n_iter,
+        steps=steps,
+        cfg_scale=cfg_scale,
+        width=width,
+        height=height,
+        prompt_matrix=prompt_matrix,
+        use_GFPGAN=use_GFPGAN
+    )
+
+    if code != '' and cmd_opts.allow_code:
+        p.do_not_save_grid = True
+        p.do_not_save_samples = True
+
+        display_result_data = [[], -1, ""]
+
+        def display(imgs, s=display_result_data[1], i=display_result_data[2]):
+            display_result_data[0] = imgs
+            display_result_data[1] = s
+            display_result_data[2] = i
+
+        from types import ModuleType
+        compiled = compile(code, '', 'exec')
+        module = ModuleType("testmodule")
+        module.__dict__.update(globals())
+        module.p = p
+        module.display = display
+        exec(compiled, module.__dict__)
+
+        processed = Processed(p, *display_result_data)
+    else:
+        processed = process_images(p)
+
+    return processed.images, processed.js(), plaintext_to_html(processed.info)
+
+def image_from_url_text(filedata):
+    if filedata.startswith("data:image/png;base64,"):
+        filedata = filedata[len("data:image/png;base64,"):]
+
+    filedata = base64.decodebytes(filedata.encode('utf-8'))
+    image = Image.open(io.BytesIO(filedata))
+    return image
+
+
+def send_gradio_gallery_to_image(x):
+    if len(x) == 0:
+        return None
+
+    return image_from_url_text(x[0])
+
+
+def save_files(js_data, images):
+    import csv
+
+    os.makedirs(opts.outdir_save, exist_ok=True)
+
+    filenames = []
+
+    data = json.loads(js_data)
+
+    with open("log/log.csv", "a", encoding="utf8", newline='') as file:
+        at_start = file.tell() == 0
+        writer = csv.writer(file)
+        if at_start:
+            writer.writerow(["prompt", "seed", "width", "height", "sampler", "cfgs", "steps", "filename"])
+
+        filename_base = str(int(time.time() * 1000))
+        for i, filedata in enumerate(images):
+            filename = filename_base + ("" if len(images) == 1 else "-" + str(i + 1)) + ".png"
+            filepath = os.path.join(opts.outdir_save, filename)
+
+            if filedata.startswith("data:image/png;base64,"):
+                filedata = filedata[len("data:image/png;base64,"):]
+
+            with open(filepath, "wb") as imgfile:
+                imgfile.write(base64.decodebytes(filedata.encode('utf-8')))
+
+            filenames.append(filename)
+
+        writer.writerow([data["prompt"], data["seed"], data["width"], data["height"], data["sampler"], data["cfg_scale"], data["steps"], filenames[0]])
+
+    return '', '', plaintext_to_html(f"Saved: {filenames[0]}")
+
+
+with gr.Blocks(analytics_enabled=False) as txt2img_interface:
+    with gr.Row():
+        prompt = gr.Textbox(label="Prompt", elem_id="txt2img_prompt", show_label=False, placeholder="Prompt", lines=1)
+        negative_prompt = gr.Textbox(label="Negative prompt", elem_id="txt2img_negative_prompt", show_label=False, placeholder="Negative prompt", lines=1, visible=False)
+        submit = gr.Button('Generate', elem_id="txt2img_generate", variant='primary')
+
+    with gr.Row().style(equal_height=False):
+        with gr.Column(variant='panel'):
+            steps = gr.Slider(minimum=1, maximum=150, step=1, label="Sampling Steps", value=20)
+            sampler_index = gr.Radio(label='Sampling method', elem_id="txt2img_sampling", choices=[x.name for x in samplers], value=samplers[0].name, type="index")
+
+            with gr.Row():
+                use_GFPGAN = gr.Checkbox(label='GFPGAN', value=False, visible=have_gfpgan)
+                prompt_matrix = gr.Checkbox(label='Prompt matrix', value=False)
+
+            with gr.Row():
+                batch_count = gr.Slider(minimum=1, maximum=cmd_opts.max_batch_count, step=1, label='Batch count', value=1)
+                batch_size = gr.Slider(minimum=1, maximum=8, step=1, label='Batch size', value=1)
+
+            cfg_scale = gr.Slider(minimum=1.0, maximum=15.0, step=0.5, label='CFG Scale', value=7.0)
+
+            with gr.Group():
+                height = gr.Slider(minimum=64, maximum=2048, step=64, label="Height", value=512)
+                width = gr.Slider(minimum=64, maximum=2048, step=64, label="Width", value=512)
+
+            seed = gr.Number(label='Seed', value=-1)
+
+            code = gr.Textbox(label="Python script", visible=cmd_opts.allow_code, lines=1)
+
+        with gr.Column(variant='panel'):
+            with gr.Group():
+                txt2img_gallery = gr.Gallery(label='Output')
+
+            with gr.Group():
+                with gr.Row():
+                    save = gr.Button('Save')
+                    send_to_img2img = gr.Button('Send to img2img')
+                    send_to_inpaint = gr.Button('Send to inpaint')
+                    send_to_extras = gr.Button('Send to extras')
+                    interrupt = gr.Button('Interrupt')
+
+            with gr.Group():
+                html_info = gr.HTML()
+                generation_info = gr.Textbox(visible=False)
+
+        txt2img_args = dict(
+            fn=wrap_gradio_gpu_call(txt2img),
+            inputs=[
+                prompt,
+                negative_prompt,
+                steps,
+                sampler_index,
+                use_GFPGAN,
+                prompt_matrix,
+                batch_count,
+                batch_size,
+                cfg_scale,
+                seed,
+                height,
+                width,
+                code
+            ],
+            outputs=[
+                txt2img_gallery,
+                generation_info,
+                html_info
+            ]
+        )
+
+        prompt.submit(**txt2img_args)
+        submit.click(**txt2img_args)
+
+        interrupt.click(
+            fn=lambda: state.interrupt(),
+            inputs=[],
+            outputs=[],
+        )
+
+        save.click(
+            fn=wrap_gradio_call(save_files),
+            inputs=[
+                generation_info,
+                txt2img_gallery,
+            ],
+            outputs=[
+                html_info,
+                html_info,
+                html_info,
+            ]
+        )
+
+
+def get_crop_region(mask, pad=0):
+    h, w = mask.shape
+
+    crop_left = 0
+    for i in range(w):
+        if not (mask[:,i] == 0).all():
+            break
+        crop_left += 1
+
+    crop_right = 0
+    for i in reversed(range(w)):
+        if not (mask[:,i] == 0).all():
+            break
+        crop_right += 1
+
+
+    crop_top = 0
+    for i in range(h):
+        if not (mask[i] == 0).all():
+            break
+        crop_top += 1
+
+    crop_bottom = 0
+    for i in reversed(range(h)):
+        if not (mask[i] == 0).all():
+            break
+        crop_bottom += 1
+
+    return (
+        int(max(crop_left-pad, 0)),
+        int(max(crop_top-pad, 0)),
+        int(min(w - crop_right + pad, w)),
+        int(min(h - crop_bottom + pad, h))
+    )
+
+
+def fill(image, mask):
+    image_mod = Image.new('RGBA', (image.width, image.height))
+
+    image_masked = Image.new('RGBa', (image.width, image.height))
+    image_masked.paste(image.convert("RGBA").convert("RGBa"), mask=ImageOps.invert(mask.convert('L')))
+
+    image_masked = image_masked.convert('RGBa')
+
+    for radius, repeats in [(64, 1), (16, 2), (4, 4), (2, 2), (0, 1)]:
+        blurred = image_masked.filter(ImageFilter.GaussianBlur(radius)).convert('RGBA')
+        for _ in range(repeats):
+            image_mod.alpha_composite(blurred)
+
+    return image_mod.convert("RGB")
+
+
+class StableDiffusionProcessingImg2Img(StableDiffusionProcessing):
+    sampler = None
+
+    def __init__(self, init_images=None, resize_mode=0, denoising_strength=0.75, mask=None, mask_blur=4, inpainting_fill=0, inpaint_full_res=True, **kwargs):
+        super().__init__(**kwargs)
+
+        self.init_images = init_images
+        self.resize_mode: int = resize_mode
+        self.denoising_strength: float = denoising_strength
+        self.init_latent = None
+        self.image_mask = mask
+        self.mask_for_overlay = None
+        self.mask_blur = mask_blur
+        self.inpainting_fill = inpainting_fill
+        self.inpaint_full_res = inpaint_full_res
+        self.mask = None
+        self.nmask = None
+
+    def init(self):
+        self.sampler = samplers_for_img2img[self.sampler_index].constructor()
+        crop_region = None
+
+        if self.image_mask is not None:
+            if self.mask_blur > 0:
+                self.image_mask = self.image_mask.filter(ImageFilter.GaussianBlur(self.mask_blur)).convert('L')
+
+            if self.inpaint_full_res:
+                self.mask_for_overlay = self.image_mask
+                mask = self.image_mask.convert('L')
+                crop_region = get_crop_region(np.array(mask), 64)
+                x1, y1, x2, y2 = crop_region
+
+                mask = mask.crop(crop_region)
+                self.image_mask = resize_image(2, mask, self.width, self.height)
+                self.paste_to = (x1, y1, x2-x1, y2-y1)
+            else:
+                self.image_mask = resize_image(self.resize_mode, self.image_mask, self.width, self.height)
+                self.mask_for_overlay = self.image_mask
+
+            self.overlay_images = []
+
+
+        imgs = []
+        for img in self.init_images:
+            image = img.convert("RGB")
+
+            if crop_region is None:
+                image = resize_image(self.resize_mode, image, self.width, self.height)
+
+            if self.image_mask is not None:
+                if self.inpainting_fill != 1:
+                    image = fill(image, self.mask_for_overlay)
+
+                image_masked = Image.new('RGBa', (image.width, image.height))
+                image_masked.paste(image.convert("RGBA").convert("RGBa"), mask=ImageOps.invert(self.mask_for_overlay.convert('L')))
+
+                self.overlay_images.append(image_masked.convert('RGBA'))
+
+            if crop_region is not None:
+                image = image.crop(crop_region)
+                image = resize_image(2, image, self.width, self.height)
+
+            image = np.array(image).astype(np.float32) / 255.0
+            image = np.moveaxis(image, 2, 0)
+
+            imgs.append(image)
+
+        if len(imgs) == 1:
+            batch_images = np.expand_dims(imgs[0], axis=0).repeat(self.batch_size, axis=0)
+            if self.overlay_images is not None:
+                self.overlay_images = self.overlay_images * self.batch_size
+        elif len(imgs) <= self.batch_size:
+            self.batch_size = len(imgs)
+            batch_images = np.array(imgs)
+        else:
+            raise RuntimeError(f"bad number of images passed: {len(imgs)}; expecting {self.batch_size} or less")
+
+        image = torch.from_numpy(batch_images)
+        image = 2. * image - 1.
+        image = image.to(device)
+
+        self.init_latent = sd_model.get_first_stage_encoding(sd_model.encode_first_stage(image))
+
+        if self.image_mask is not None:
+            latmask = self.image_mask.convert('RGB').resize((self.init_latent.shape[3], self.init_latent.shape[2]))
+            latmask = np.moveaxis(np.array(latmask, dtype=np.float64), 2, 0) / 255
+            latmask = latmask[0]
+            latmask = np.tile(latmask[None], (4, 1, 1))
+
+            self.mask = torch.asarray(1.0 - latmask).to(device).type(sd_model.dtype)
+            self.nmask = torch.asarray(latmask).to(device).type(sd_model.dtype)
+
+            if self.inpainting_fill == 2:
+                self.init_latent = self.init_latent * self.mask + create_random_tensors(self.init_latent.shape[1:], [self.seed + x + 1 for x in range(self.init_latent.shape[0])]) * self.nmask
+            elif self.inpainting_fill == 3:
+                self.init_latent = self.init_latent * self.mask
+
+    def sample(self, x, conditioning, unconditional_conditioning):
+        samples = self.sampler.sample_img2img(self, self.init_latent, x, conditioning, unconditional_conditioning)
+
+        if self.mask is not None:
+            samples = samples * self.nmask + self.init_latent * self.mask
+
+        return samples
+
+
+def img2img(prompt: str, init_img, init_img_with_mask, steps: int, sampler_index: int, mask_blur: int, inpainting_fill: int, use_GFPGAN: bool, prompt_matrix, mode: int, n_iter: int, batch_size: int, cfg_scale: float, denoising_strength: float, seed: int, height: int, width: int, resize_mode: int, upscaler_name: str, upscale_overlap: int, inpaint_full_res: bool):
+    is_classic = mode == 0
+    is_inpaint = mode == 1
+    is_loopback = mode == 2
+    is_upscale = mode == 3
+
+    if is_inpaint:
+        image = init_img_with_mask['image']
+        mask = init_img_with_mask['mask']
+    else:
+        image = init_img
+        mask = None
+
+    assert 0. <= denoising_strength <= 1., 'can only work with strength in [0.0, 1.0]'
+
+    p = StableDiffusionProcessingImg2Img(
+        outpath_samples=opts.outdir_samples or opts.outdir_img2img_samples,
+        outpath_grids=opts.outdir_grids or opts.outdir_img2img_grids,
+        prompt=prompt,
+        seed=seed,
+        sampler_index=sampler_index,
+        batch_size=batch_size,
+        n_iter=n_iter,
+        steps=steps,
+        cfg_scale=cfg_scale,
+        width=width,
+        height=height,
+        prompt_matrix=prompt_matrix,
+        use_GFPGAN=use_GFPGAN,
+        init_images=[image],
+        mask=mask,
+        mask_blur=mask_blur,
+        inpainting_fill=inpainting_fill,
+        resize_mode=resize_mode,
+        denoising_strength=denoising_strength,
+        inpaint_full_res=inpaint_full_res,
+        extra_generation_params={"Denoising Strength": denoising_strength}
+    )
+
+    if is_loopback:
+        output_images, info = None, None
+        history = []
+        initial_seed = None
+        initial_info = None
+
+        for i in range(n_iter):
+            p.n_iter = 1
+            p.batch_size = 1
+            p.do_not_save_grid = True
+
+            state.job = f"Batch {i + 1} out of {n_iter}"
+            processed = process_images(p)
+
+            if initial_seed is None:
+                initial_seed = processed.seed
+                initial_info = processed.info
+
+            p.init_images = [processed.images[0]]
+            p.seed = processed.seed + 1
+            p.denoising_strength = max(p.denoising_strength * 0.95, 0.1)
+            history.append(processed.images[0])
+
+        grid = image_grid(history, batch_size, rows=1)
+
+        save_image(grid, p.outpath_grids, "grid", initial_seed, prompt, opts.grid_format, info=info, short_filename=not opts.grid_extended_filename)
+
+        processed = Processed(p, history, initial_seed, initial_info)
+
+    elif is_upscale:
+        initial_seed = None
+        initial_info = None
+
+        upscaler = sd_upscalers.get(upscaler_name, next(iter(sd_upscalers.values())))
+        img = upscaler(init_img)
+
+        torch_gc()
+
+        grid = split_grid(img, tile_w=width, tile_h=height, overlap=upscale_overlap)
+
+        p.n_iter = 1
+        p.do_not_save_grid = True
+        p.do_not_save_samples = True
+
+        work = []
+        work_results = []
+
+        for y, h, row in grid.tiles:
+            for tiledata in row:
+                work.append(tiledata[2])
+
+        batch_count = math.ceil(len(work) / p.batch_size)
+        print(f"SD upscaling will process a total of {len(work)} images tiled as {len(grid.tiles[0][2])}x{len(grid.tiles)} in a total of {batch_count} batches.")
+
+        for i in range(batch_count):
+            p.init_images = work[i*p.batch_size:(i+1)*p.batch_size]
+
+            state.job = f"Batch {i + 1} out of {batch_count}"
+            processed = process_images(p)
+
+            if initial_seed is None:
+                initial_seed = processed.seed
+                initial_info = processed.info
+
+            p.seed = processed.seed + 1
+            work_results += processed.images
+
+        image_index = 0
+        for y, h, row in grid.tiles:
+            for tiledata in row:
+                tiledata[2] = work_results[image_index] if image_index<len(work_results) else Image.new("RGB", (p.width, p.height))
+                image_index += 1
+
+        combined_image = combine_grid(grid)
+
+        save_image(combined_image, p.outpath_grids, "grid", initial_seed, prompt, opts.grid_format, info=initial_info, short_filename=not opts.grid_extended_filename)
+
+        processed = Processed(p, [combined_image], initial_seed, initial_info)
+
+    else:
+        processed = process_images(p)
+
+    return processed.images, processed.js(), plaintext_to_html(processed.info)
+
+
+sample_img2img = "assets/stable-samples/img2img/sketch-mountains-input.jpg"
+sample_img2img = sample_img2img if os.path.exists(sample_img2img) else None
+
+
+with gr.Blocks(analytics_enabled=False) as img2img_interface:
+    with gr.Row():
+        prompt = gr.Textbox(label="Prompt", elem_id="img2img_prompt", show_label=False, placeholder="Prompt", lines=1)
+        submit = gr.Button('Generate', elem_id="img2img_generate", variant='primary')
+
+    with gr.Row().style(equal_height=False):
+
+        with gr.Column(variant='panel'):
+            with gr.Group():
+                switch_mode = gr.Radio(label='Mode', elem_id="img2img_mode", choices=['Redraw whole image', 'Inpaint a part of image', 'Loopback', 'SD upscale'], value='Redraw whole image', type="index", show_label=False)
+                init_img = gr.Image(label="Image for img2img", source="upload", interactive=True, type="pil")
+                init_img_with_mask = gr.Image(label="Image for inpainting with mask", elem_id="img2maskimg", source="upload", interactive=True, type="pil", tool="sketch", visible=False)
+                resize_mode = gr.Radio(label="Resize mode", show_label=False, choices=["Just resize", "Crop and resize", "Resize and fill"], type="index", value="Just resize")
+
+            steps = gr.Slider(minimum=1, maximum=150, step=1, label="Sampling Steps", value=20)
+            sampler_index = gr.Radio(label='Sampling method', choices=[x.name for x in samplers_for_img2img], value=samplers_for_img2img[0].name, type="index")
+            mask_blur = gr.Slider(label='Mask blur', minimum=0, maximum=64, step=1, value=4, visible=False)
+            inpainting_fill = gr.Radio(label='Msked content', choices=['fill', 'original', 'latent noise', 'latent nothing'], value='fill', type="index", visible=False)
+
+            with gr.Row():
+                use_GFPGAN = gr.Checkbox(label='GFPGAN', value=False, visible=have_gfpgan)
+                prompt_matrix = gr.Checkbox(label='Prompt matrix', value=False)
+                inpaint_full_res = gr.Checkbox(label='Inpaint at full resolution', value=True, visible=False)
+
+            with gr.Row():
+                sd_upscale_upscaler_name = gr.Radio(label='Upscaler', choices=list(sd_upscalers.keys()), value=list(sd_upscalers.keys())[0], visible=False)
+                sd_upscale_overlap = gr.Slider(minimum=0, maximum=256, step=16, label='Tile overlap', value=64, visible=False)
+
+            with gr.Row():
+                batch_count = gr.Slider(minimum=1, maximum=cmd_opts.max_batch_count, step=1, label='Batch count', value=1)
+                batch_size = gr.Slider(minimum=1, maximum=8, step=1, label='Batch size', value=1)
+
+            with gr.Group():
+                cfg_scale = gr.Slider(minimum=1.0, maximum=15.0, step=0.5, label='CFG Scale', value=7.0)
+                denoising_strength = gr.Slider(minimum=0.0, maximum=1.0, step=0.01, label='Denoising Strength', value=0.75)
+
+            with gr.Group():
+                height = gr.Slider(minimum=64, maximum=2048, step=64, label="Height", value=512)
+                width = gr.Slider(minimum=64, maximum=2048, step=64, label="Width", value=512)
+
+            seed = gr.Number(label='Seed', value=-1)
+
+        with gr.Column(variant='panel'):
+            with gr.Group():
+                img2img_gallery = gr.Gallery(label='Output')
+
+            with gr.Group():
+                with gr.Row():
+                    interrupt = gr.Button('Interrupt')
+                    save = gr.Button('Save')
+                    img2img_send_to_extras = gr.Button('Send to extras')
+
+            with gr.Group():
+                html_info = gr.HTML()
+                generation_info = gr.Textbox(visible=False)
+
+        def apply_mode(mode):
+            is_classic = mode == 0
+            is_inpaint = mode == 1
+            is_loopback = mode == 2
+            is_upscale = mode == 3
+
+            return {
+                init_img: gr_show(not is_inpaint),
+                init_img_with_mask: gr_show(is_inpaint),
+                mask_blur: gr_show(is_inpaint),
+                inpainting_fill: gr_show(is_inpaint),
+                prompt_matrix: gr_show(is_classic),
+                batch_count: gr_show(not is_upscale),
+                batch_size: gr_show(not is_loopback),
+                sd_upscale_upscaler_name: gr_show(is_upscale),
+                sd_upscale_overlap:gr_show(is_upscale),
+                inpaint_full_res: gr_show(is_inpaint),
+            }
+
+        switch_mode.change(
+            apply_mode,
+            inputs=[switch_mode],
+            outputs=[
+                init_img,
+                init_img_with_mask,
+                mask_blur,
+                inpainting_fill,
+                prompt_matrix,
+                batch_count,
+                batch_size,
+                sd_upscale_upscaler_name,
+                sd_upscale_overlap,
+                inpaint_full_res,
+            ]
+        )
+
+        img2img_args = dict(
+            fn=wrap_gradio_gpu_call(img2img),
+            inputs=[
+                prompt,
+                init_img,
+                init_img_with_mask,
+                steps,
+                sampler_index,
+                mask_blur,
+                inpainting_fill,
+                use_GFPGAN,
+                prompt_matrix,
+                switch_mode,
+                batch_count,
+                batch_size,
+                cfg_scale,
+                denoising_strength,
+                seed,
+                height,
+                width,
+                resize_mode,
+                sd_upscale_upscaler_name,
+                sd_upscale_overlap,
+                inpaint_full_res,
+            ],
+            outputs=[
+                img2img_gallery,
+                generation_info,
+                html_info
+            ]
+        )
+
+        prompt.submit(**img2img_args)
+        submit.click(**img2img_args)
+
+        interrupt.click(
+            fn=lambda: state.interrupt(),
+            inputs=[],
+            outputs=[],
+        )
+
+        save.click(
+            fn=wrap_gradio_call(save_files),
+            inputs=[
+                generation_info,
+                img2img_gallery,
+            ],
+            outputs=[
+                html_info,
+                html_info,
+                html_info,
+            ]
+        )
+
+        send_to_img2img.click(
+            fn=send_gradio_gallery_to_image,
+            inputs=[txt2img_gallery],
+            outputs=[init_img],
+        )
+
+        send_to_inpaint.click(
+            fn=send_gradio_gallery_to_image,
+            inputs=[txt2img_gallery],
+            outputs=[init_img_with_mask],
+        )
+
+
+
+def upscale_with_realesrgan(image, RealESRGAN_upscaling, RealESRGAN_model_index):
+    info = realesrgan_models[RealESRGAN_model_index]
+
+    model = info.model()
+    upsampler = RealESRGANer(
+        scale=info.netscale,
+        model_path=info.location,
+        model=model,
+        half=True
+    )
+
+    upsampled = upsampler.enhance(np.array(image), outscale=RealESRGAN_upscaling)[0]
+
+    image = Image.fromarray(upsampled)
+    return image
+
+
+def run_extras(image, GFPGAN_strength, RealESRGAN_upscaling, RealESRGAN_model_index):
+    torch_gc()
+
+    image = image.convert("RGB")
+
+    outpath = opts.outdir_samples or opts.outdir_extras_samples
+
+    if have_gfpgan is not None and GFPGAN_strength > 0:
+        gfpgan_model = gfpgan()
+
+        restored_img = gfpgan_fix_faces(gfpgan_model, np.array(image, dtype=np.uint8))
+        res = Image.fromarray(restored_img)
+
+        if GFPGAN_strength < 1.0:
+            res = Image.blend(image, res, GFPGAN_strength)
+
+        image = res
+
+    if have_realesrgan and RealESRGAN_upscaling != 1.0:
+        image = upscale_with_realesrgan(image, RealESRGAN_upscaling, RealESRGAN_model_index)
+
+    save_image(image, outpath, "", None, '', opts.samples_format, short_filename=True, no_prompt=True)
+
+    return image, '', ''
+
+
+with gr.Blocks(analytics_enabled=False) as extras_interface:
+    with gr.Row().style(equal_height=False):
+        with gr.Column(variant='panel'):
+            with gr.Group():
+                image = gr.Image(label="Source", source="upload", interactive=True, type="pil")
+                gfpgan_strength = gr.Slider(minimum=0.0, maximum=1.0, step=0.001, label="GFPGAN strength", value=1, interactive=have_gfpgan)
+                realesrgan_resize = gr.Slider(minimum=1.0, maximum=4.0, step=0.05, label="Real-ESRGAN upscaling", value=2, interactive=have_realesrgan)
+                realesrgan_model = gr.Radio(label='Real-ESRGAN model', choices=[x.name for x in realesrgan_models], value=realesrgan_models[0].name, type="index", interactive=have_realesrgan)
+
+            submit = gr.Button('Generate', elem_id="extras_generate", variant='primary')
+
+        with gr.Column(variant='panel'):
+            result_image = gr.Image(label="Result")
+            html_info_x = gr.HTML()
+            html_info = gr.HTML()
+
+    extras_args = dict(
+        fn=wrap_gradio_gpu_call(run_extras),
+        inputs=[
+            image,
+            gfpgan_strength,
+            realesrgan_resize,
+            realesrgan_model,
+        ],
+        outputs=[
+            result_image,
+            html_info_x,
+            html_info,
+        ]
+    )
+
+    submit.click(**extras_args)
+
+    send_to_extras.click(
+        fn=send_gradio_gallery_to_image,
+        inputs=[txt2img_gallery],
+        outputs=[image],
+    )
+
+    img2img_send_to_extras.click(
+        fn=send_gradio_gallery_to_image,
+        inputs=[img2img_gallery],
+        outputs=[image],
+    )
+
+
+
+
+def run_pnginfo(image):
+    info = ''
+    for key, text in image.info.items():
+        info += f"""
+<div>
+<p><b>{plaintext_to_html(str(key))}</b></p>
+<p>{plaintext_to_html(str(text))}</p>
+</div>
+""".strip()+"\n"
+
+    if len(info) == 0:
+        message = "Nothing found in the image."
+        info = f"<div><p>{message}<p></div>"
+
+    return '', '', info
+
+
+pnginfo_interface = gr.Interface(
+    wrap_gradio_call(run_pnginfo),
+    inputs=[
+        gr.Image(label="Source", source="upload", interactive=True, type="pil"),
+    ],
+    outputs=[
+        gr.HTML(),
+        gr.HTML(),
+        gr.HTML(),
+    ],
+    allow_flagging="never",
+    analytics_enabled=False,
+)
+
+
+opts = Options()
+if os.path.exists(config_filename):
+    opts.load(config_filename)
+
+
+def run_settings(*args):
+    up = []
+
+    for key, value, comp in zip(opts.data_labels.keys(), args, settings_interface.input_components):
+        opts.data[key] = value
+        up.append(comp.update(value=value))
+
+    opts.save(config_filename)
+
+    return 'Settings saved.', '', ''
+
+
+def create_setting_component(key):
+    def fun():
+        return opts.data[key] if key in opts.data else opts.data_labels[key].default
+
+    info = opts.data_labels[key]
+    t = type(info.default)
+
+    if info.component is not None:
+        item = info.component(label=info.label, value=fun, **(info.component_args or {}))
+    elif t == str:
+        item = gr.Textbox(label=info.label, value=fun, lines=1)
+    elif t == int:
+        item = gr.Number(label=info.label, value=fun)
+    elif t == bool:
+        item = gr.Checkbox(label=info.label, value=fun)
+    else:
+        raise Exception(f'bad options item type: {str(t)} for key {key}')
+
+    return item
+
+
+settings_interface = gr.Interface(
+    run_settings,
+    inputs=[create_setting_component(key) for key in opts.data_labels.keys()],
+    outputs=[
+        gr.Textbox(label='Result'),
+        gr.HTML(),
+        gr.HTML(),
+    ],
+    title=None,
+    description=None,
+    allow_flagging="never",
+    analytics_enabled=False,
+)
+
+interfaces = [
+    (txt2img_interface, "txt2img"),
+    (img2img_interface, "img2img"),
+    (extras_interface, "Extras"),
+    (pnginfo_interface, "PNG Info"),
+    (settings_interface, "Settings"),
+]
+
+try:
+    # this silences the annoying "Some weights of the model checkpoint were not used when initializing..." message at start.
+
+    from transformers import logging
+
+    logging.set_verbosity_error()
+except Exception:
+    pass
+
+sd_config = OmegaConf.load(cmd_opts.config)
+sd_model = load_model_from_config(sd_config, cmd_opts.ckpt)
+sd_model = (sd_model if cmd_opts.no_half else sd_model.half())
+
+if cmd_opts.lowvram or cmd_opts.medvram:
+    setup_for_low_vram(sd_model)
+else:
+    sd_model = sd_model.to(device)
+
+model_hijack = StableDiffusionModelHijack()
+model_hijack.hijack(sd_model)
+
+with open(os.path.join(script_path, "style.css"), "r", encoding="utf8") as file:
+    css = file.read()
+
+if not cmd_opts.no_progressbar_hiding:
+    css += css_hide_progressbar
+
+with open(os.path.join(script_path, "script.js"), "r", encoding="utf8") as file:
+    javascript = file.read()
+
+
+# make the program just exit at ctrl+c without waiting for anything
+def sigint_handler(signal, frame):
+    print('Interrupted')
+    os._exit(0)
+
+
+signal.signal(signal.SIGINT, sigint_handler)
+
+demo = gr.TabbedInterface(
+    interface_list=[x[0] for x in interfaces],
+    tab_names=[x[1] for x in interfaces],
+    analytics_enabled=False,
+    css=css,
+)
+
+
+def inject_gradio_html(javascript):
+    import gradio.routes
+
+    def template_response(*args, **kwargs):
+        res = gradio_routes_templates_response(*args, **kwargs)
+        res.body = res.body.replace(b'</head>', f'<script>{javascript}</script></head>'.encode("utf8"))
+        res.init_headers()
+        return res
+
+    gradio_routes_templates_response = gradio.routes.templates.TemplateResponse
+    gradio.routes.templates.TemplateResponse = template_response
+
+
+inject_gradio_html(javascript)
+
+demo.launch(share=cmd_opts.share)
+