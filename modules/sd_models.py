--- conflicted
+++ resolved
@@ -1,189 +1,200 @@
-import glob
-import os.path
-import sys
-from collections import namedtuple
-import torch
-from omegaconf import OmegaConf
-
-
-from ldm.util import instantiate_from_config
-
-from modules import shared, modelloader
-from modules.paths import models_path
-
-model_dir = "Stable-diffusion"
-model_path = os.path.join(models_path, model_dir)
-model_name = "sd-v1-4.ckpt"
-model_url = "https://drive.yerf.org/wl/?id=EBfTrmcCCUAGaQBXVIj5lJmEhjoP1tgl&mode=grid&download=1"
-
-CheckpointInfo = namedtuple("CheckpointInfo", ['filename', 'title', 'hash', 'model_name'])
-checkpoints_list = {}
-
-try:
-    # this silences the annoying "Some weights of the model checkpoint were not used when initializing..." message at start.
-
-    from transformers import logging
-
-    logging.set_verbosity_error()
-except Exception:
-    pass
-
-
-<<<<<<< HEAD
-def modeltitle(path, h):
-    abspath = os.path.abspath(path)
-=======
-def checkpoint_tiles():
-    return sorted([x.title for x in checkpoints_list.values()])
-
-
-def list_models():
-    checkpoints_list.clear()
->>>>>>> 498515e7
-
-    if abspath.startswith(model_dir):
-        name = abspath.replace(model_dir, '')
-    else:
-        name = os.path.basename(path)
-
-    if name.startswith("\\") or name.startswith("/"):
-        name = name[1:]
-
-    return f'{name} [{h}]'
-
-
-<<<<<<< HEAD
-def setup_model(dirname):
-    global model_path
-    global model_name
-    global model_url
-    if not os.path.exists(model_path):
-        os.makedirs(model_path)
-    checkpoints_list.clear()
-    model_list = modelloader.load_models(model_path=model_path, model_url=model_url, command_path=dirname, download_name=model_name, ext_filter=".ckpt")
-=======
-        shortname = os.path.splitext(name.replace("/", "_").replace("\\", "_"))[0]
-
-        return f'{name} [{h}]', shortname
->>>>>>> 498515e7
-
-    cmd_ckpt = shared.cmd_opts.ckpt
-    if os.path.exists(cmd_ckpt):
-        h = model_hash(cmd_ckpt)
-        title, model_name = modeltitle(cmd_ckpt, h)
-        checkpoints_list[title] = CheckpointInfo(cmd_ckpt, title, h, model_name)
-    elif cmd_ckpt is not None and cmd_ckpt != shared.default_sd_model_file:
-        print(f"Checkpoint in --ckpt argument not found (Possible it was moved to {model_path}: {cmd_ckpt}", file=sys.stderr)
-
-<<<<<<< HEAD
-    for filename in model_list:
-        h = model_hash(filename)
-        title = modeltitle(filename, h)
-        checkpoints_list[title] = CheckpointInfo(filename, title, h)
-=======
-    if os.path.exists(model_dir):
-        for filename in glob.glob(model_dir + '/**/*.ckpt', recursive=True):
-            h = model_hash(filename)
-            title, model_name = modeltitle(filename, h)
-            checkpoints_list[title] = CheckpointInfo(filename, title, h, model_name)
->>>>>>> 498515e7
-
-
-def model_hash(filename):
-    try:
-        print(f"Opening: {filename}")
-        with open(filename, "rb") as file:
-            import hashlib
-            m = hashlib.sha256()
-
-            file.seek(0x100000)
-            m.update(file.read(0x10000))
-            return m.hexdigest()[0:8]
-    except FileNotFoundError:
-        return 'NOFILE'
-
-
-def select_checkpoint():
-    model_checkpoint = shared.opts.sd_model_checkpoint
-    checkpoint_info = checkpoints_list.get(model_checkpoint, None)
-    if checkpoint_info is not None:
-        return checkpoint_info
-
-    if len(checkpoints_list) == 0:
-        print(f"No checkpoints found. When searching for checkpoints, looked at:", file=sys.stderr)
-        print(f" - file {os.path.abspath(shared.cmd_opts.ckpt)}", file=sys.stderr)
-        print(f" - directory {os.path.abspath(shared.cmd_opts.ckpt_dir)}", file=sys.stderr)
-        print(f"Can't run without a checkpoint. Find and place a .ckpt file into any of those locations. The program will exit.", file=sys.stderr)
-        exit(1)
-
-    checkpoint_info = next(iter(checkpoints_list.values()))
-    if model_checkpoint is not None:
-        print(f"Checkpoint {model_checkpoint} not found; loading fallback {checkpoint_info.title}", file=sys.stderr)
-
-    return checkpoint_info
-
-
-def load_model_weights(model, checkpoint_file, sd_model_hash):
-    print(f"Loading weights [{sd_model_hash}] from {checkpoint_file}")
-
-    pl_sd = torch.load(checkpoint_file, map_location="cpu")
-    if "global_step" in pl_sd:
-        print(f"Global Step: {pl_sd['global_step']}")
-    sd = pl_sd["state_dict"]
-
-    model.load_state_dict(sd, strict=False)
-
-    if shared.cmd_opts.opt_channelslast:
-        model.to(memory_format=torch.channels_last)
-
-    if not shared.cmd_opts.no_half:
-        model.half()
-
-    model.sd_model_hash = sd_model_hash
-    model.sd_model_checkpint = checkpoint_file
-
-
-def load_model():
-    from modules import lowvram, sd_hijack
-    checkpoint_info = select_checkpoint()
-
-    sd_config = OmegaConf.load(shared.cmd_opts.config)
-    sd_model = instantiate_from_config(sd_config.model)
-    load_model_weights(sd_model, checkpoint_info.filename, checkpoint_info.hash)
-
-    if shared.cmd_opts.lowvram or shared.cmd_opts.medvram:
-        lowvram.setup_for_low_vram(sd_model, shared.cmd_opts.medvram)
-    else:
-        sd_model.to(shared.device)
-
-    sd_hijack.model_hijack.hijack(sd_model)
-
-    sd_model.eval()
-
-    print(f"Model loaded.")
-    return sd_model
-
-
-def reload_model_weights(sd_model, info=None):
-    from modules import lowvram, devices, sd_hijack
-    checkpoint_info = info or select_checkpoint()
-
-    if sd_model.sd_model_checkpint == checkpoint_info.filename:
-        return
-
-    if shared.cmd_opts.lowvram or shared.cmd_opts.medvram:
-        lowvram.send_everything_to_cpu()
-    else:
-        sd_model.to(devices.cpu)
-
-    sd_hijack.model_hijack.undo_hijack(sd_model)
-
-    load_model_weights(sd_model, checkpoint_info.filename, checkpoint_info.hash)
-
-    sd_hijack.model_hijack.hijack(sd_model)
-
-    if not shared.cmd_opts.lowvram and not shared.cmd_opts.medvram:
-        sd_model.to(devices.device)
-
-    print(f"Weights loaded.")
-    return sd_model
+import glob
+import os.path
+import sys
+from collections import namedtuple
+import torch
+from omegaconf import OmegaConf
+
+
+from ldm.util import instantiate_from_config
+
+from modules import shared, modelloader
+from modules.paths import models_path
+
+model_dir = "Stable-diffusion"
+model_path = os.path.join(models_path, model_dir)
+model_name = "sd-v1-4.ckpt"
+model_url = "https://drive.yerf.org/wl/?id=EBfTrmcCCUAGaQBXVIj5lJmEhjoP1tgl&mode=grid&download=1"
+user_dir = None
+
+CheckpointInfo = namedtuple("CheckpointInfo", ['filename', 'title', 'hash', 'model_name'])
+checkpoints_list = {}
+
+try:
+    # this silences the annoying "Some weights of the model checkpoint were not used when initializing..." message at start.
+
+    from transformers import logging
+
+    logging.set_verbosity_error()
+except Exception:
+    pass
+
+
+def modeltitle(path, h):
+    abspath = os.path.abspath(path)
+
+    if abspath.startswith(model_dir):
+        name = abspath.replace(model_dir, '')
+    else:
+        name = os.path.basename(path)
+
+    if name.startswith("\\") or name.startswith("/"):
+        name = name[1:]
+
+    return f'{name} [{h}]'
+
+
+def setup_model(dirname):
+    global model_path
+    global model_name
+    global model_url
+    global user_dir
+    global model_list
+    user_dir = dirname
+    if not os.path.exists(model_path):
+        os.makedirs(model_path)
+    checkpoints_list.clear()
+    list_models()
+
+
+def checkpoint_tiles():
+    return sorted([x.title for x in checkpoints_list.values()])
+
+
+def list_models():
+    global model_path
+    global model_url
+    global model_name
+    global user_dir
+    checkpoints_list.clear()
+    model_list = modelloader.load_models(model_path=model_path,model_url=model_url,command_path= user_dir,
+                                         ext_filter=[".ckpt"], download_name=model_name)
+    print(f"Model list: {model_list}")
+    model_dir = os.path.abspath(model_path)
+
+    def modeltitle(path, h):
+        abspath = os.path.abspath(path)
+
+        if abspath.startswith(model_dir):
+            name = abspath.replace(model_dir, '')
+        else:
+            name = os.path.basename(path)
+
+        if name.startswith("\\") or name.startswith("/"):
+            name = name[1:]
+
+        shortname = os.path.splitext(name.replace("/", "_").replace("\\", "_"))[0]
+
+        return f'{name} [{h}]', shortname
+
+    cmd_ckpt = shared.cmd_opts.ckpt
+    if os.path.exists(cmd_ckpt):
+        h = model_hash(cmd_ckpt)
+        title, model_name = modeltitle(cmd_ckpt, h)
+        checkpoints_list[title] = CheckpointInfo(cmd_ckpt, title, h, model_name)
+    elif cmd_ckpt is not None and cmd_ckpt != shared.default_sd_model_file:
+        print(f"Checkpoint in --ckpt argument not found (Possible it was moved to {model_path}: {cmd_ckpt}", file=sys.stderr)
+    for filename in model_list:
+        h = model_hash(filename)
+        title = modeltitle(filename, h)
+        checkpoints_list[title] = CheckpointInfo(filename, title, h, model_name)
+
+
+def model_hash(filename):
+    try:
+        print(f"Opening: {filename}")
+        with open(filename, "rb") as file:
+            import hashlib
+            m = hashlib.sha256()
+
+            file.seek(0x100000)
+            m.update(file.read(0x10000))
+            return m.hexdigest()[0:8]
+    except FileNotFoundError:
+        return 'NOFILE'
+
+
+def select_checkpoint():
+    model_checkpoint = shared.opts.sd_model_checkpoint
+    checkpoint_info = checkpoints_list.get(model_checkpoint, None)
+    if checkpoint_info is not None:
+        return checkpoint_info
+
+    if len(checkpoints_list) == 0:
+        print(f"No checkpoints found. When searching for checkpoints, looked at:", file=sys.stderr)
+        print(f" - file {os.path.abspath(shared.cmd_opts.ckpt)}", file=sys.stderr)
+        print(f" - directory {os.path.abspath(shared.cmd_opts.stablediffusion_models_path)}", file=sys.stderr)
+        print(f"Can't run without a checkpoint. Find and place a .ckpt file into any of those locations. The program will exit.", file=sys.stderr)
+        exit(1)
+
+    checkpoint_info = next(iter(checkpoints_list.values()))
+    if model_checkpoint is not None:
+        print(f"Checkpoint {model_checkpoint} not found; loading fallback {checkpoint_info.title}", file=sys.stderr)
+
+    return checkpoint_info
+
+
+def load_model_weights(model, checkpoint_file, sd_model_hash):
+    print(f"Loading weights [{sd_model_hash}] from {checkpoint_file}")
+
+    pl_sd = torch.load(checkpoint_file, map_location="cpu")
+    if "global_step" in pl_sd:
+        print(f"Global Step: {pl_sd['global_step']}")
+    sd = pl_sd["state_dict"]
+
+    model.load_state_dict(sd, strict=False)
+
+    if shared.cmd_opts.opt_channelslast:
+        model.to(memory_format=torch.channels_last)
+
+    if not shared.cmd_opts.no_half:
+        model.half()
+
+    model.sd_model_hash = sd_model_hash
+    model.sd_model_checkpint = checkpoint_file
+
+
+def load_model():
+    from modules import lowvram, sd_hijack
+    checkpoint_info = select_checkpoint()
+
+    sd_config = OmegaConf.load(shared.cmd_opts.config)
+    sd_model = instantiate_from_config(sd_config.model)
+    load_model_weights(sd_model, checkpoint_info.filename, checkpoint_info.hash)
+
+    if shared.cmd_opts.lowvram or shared.cmd_opts.medvram:
+        lowvram.setup_for_low_vram(sd_model, shared.cmd_opts.medvram)
+    else:
+        sd_model.to(shared.device)
+
+    sd_hijack.model_hijack.hijack(sd_model)
+
+    sd_model.eval()
+
+    print(f"Model loaded.")
+    return sd_model
+
+
+def reload_model_weights(sd_model, info=None):
+    from modules import lowvram, devices, sd_hijack
+    checkpoint_info = info or select_checkpoint()
+
+    if sd_model.sd_model_checkpint == checkpoint_info.filename:
+        return
+
+    if shared.cmd_opts.lowvram or shared.cmd_opts.medvram:
+        lowvram.send_everything_to_cpu()
+    else:
+        sd_model.to(devices.cpu)
+
+    sd_hijack.model_hijack.undo_hijack(sd_model)
+
+    load_model_weights(sd_model, checkpoint_info.filename, checkpoint_info.hash)
+
+    sd_hijack.model_hijack.hijack(sd_model)
+
+    if not shared.cmd_opts.lowvram and not shared.cmd_opts.medvram:
+        sd_model.to(devices.device)
+
+    print(f"Weights loaded.")
+    return sd_model