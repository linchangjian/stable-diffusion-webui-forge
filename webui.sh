#!/usr/bin/env bash
#################################################
# Please do not make any changes to this file,  #
# change the variables in webui-user.sh instead #
#################################################

# If run from macOS, load defaults from webui-macos-env.sh
if [[ "$OSTYPE" == "darwin"* ]]; then
    if [[ -f webui-macos-env.sh ]]
        then
        source ./webui-macos-env.sh
    fi
fi

# Read variables from webui-user.sh
# shellcheck source=/dev/null
if [[ -f webui-user.sh ]]
then
    source ./webui-user.sh
fi

# Set defaults
# Install directory without trailing slash
if [[ -z "${install_dir}" ]]
then
    install_dir="$(pwd)"
fi

# Name of the subdirectory (defaults to stable-diffusion-webui)
if [[ -z "${clone_dir}" ]]
then
    clone_dir="stable-diffusion-webui"
fi

# python3 executable
if [[ -z "${python_cmd}" ]]
then
    python_cmd="python3"
fi

# git executable
if [[ -z "${GIT}" ]]
then
    export GIT="git"
fi

# python3 venv without trailing slash (defaults to ${install_dir}/${clone_dir}/venv)
if [[ -z "${venv_dir}" ]]
then
    venv_dir="venv"
fi

if [[ -z "${LAUNCH_SCRIPT}" ]]
then
    LAUNCH_SCRIPT="launch.py"
fi

# this script cannot be run as root by default
can_run_as_root=0

# read any command line flags to the webui.sh script
while getopts "f" flag > /dev/null 2>&1
do
    case ${flag} in
        f) can_run_as_root=1;;
        *) break;;
    esac
done

# Disable sentry logging
export ERROR_REPORTING=FALSE

# Do not reinstall existing pip packages on Debian/Ubuntu
export PIP_IGNORE_INSTALLED=0

# Pretty print
delimiter="################################################################"

printf "\n%s\n" "${delimiter}"
printf "\e[1m\e[32mInstall script for stable-diffusion + Web UI\n"
printf "\e[1m\e[34mTested on Debian 11 (Bullseye)\e[0m"
printf "\n%s\n" "${delimiter}"

# Do not run as root
if [[ $(id -u) -eq 0 && can_run_as_root -eq 0 ]]
then
    printf "\n%s\n" "${delimiter}"
    printf "\e[1m\e[31mERROR: This script must not be launched as root, aborting...\e[0m"
    printf "\n%s\n" "${delimiter}"
    exit 1
else
    printf "\n%s\n" "${delimiter}"
    printf "Running on \e[1m\e[32m%s\e[0m user" "$(whoami)"
    printf "\n%s\n" "${delimiter}"
fi

if [[ $(getconf LONG_BIT) = 32 ]]
then
    printf "\n%s\n" "${delimiter}"
    printf "\e[1m\e[31mERROR: Unsupported Running on a 32bit OS\e[0m"
    printf "\n%s\n" "${delimiter}"
    exit 1
fi

if [[ -d .git ]]
then
    printf "\n%s\n" "${delimiter}"
    printf "Repo already cloned, using it as install directory"
    printf "\n%s\n" "${delimiter}"
    install_dir="${PWD}/../"
    clone_dir="${PWD##*/}"
fi

# Check prerequisites
gpu_info=$(lspci 2>/dev/null | grep VGA)
case "$gpu_info" in
    *"Navi 1"*|*"Navi 2"*) export HSA_OVERRIDE_GFX_VERSION=10.3.0
    ;;
    *"Renoir"*) export HSA_OVERRIDE_GFX_VERSION=9.0.0
        printf "\n%s\n" "${delimiter}"
        printf "Experimental support for Renoir: make sure to have at least 4GB of VRAM and 10GB of RAM or enable cpu mode: --use-cpu all --no-half"
        printf "\n%s\n" "${delimiter}"
    ;;
    *)
    ;;
esac
if echo "$gpu_info" | grep -q "AMD" && [[ -z "${TORCH_COMMAND}" ]]
then
<<<<<<< HEAD
    # Apparently now this works
    export TORCH_COMMAND="pip install torch==2.0.1+rocm5.4.2 torchvision==0.15.2+rocm5.4.2 --index-url https://download.pytorch.org/whl/rocm5.4.2"
fi  
=======
    # AMD users will still use torch 1.13 because 2.0 does not seem to work.

    export TORCH_COMMAND="pip install torch==1.13.1+rocm5.2 torchvision==0.14.1+rocm5.2 --index-url https://download.pytorch.org/whl/rocm5.2"
fi
>>>>>>> bb431df5

for preq in "${GIT}" "${python_cmd}"
do
    if ! hash "${preq}" &>/dev/null
    then
        printf "\n%s\n" "${delimiter}"
        printf "\e[1m\e[31mERROR: %s is not installed, aborting...\e[0m" "${preq}"
        printf "\n%s\n" "${delimiter}"
        exit 1
    fi
done

if ! "${python_cmd}" -c "import venv" &>/dev/null
then
    printf "\n%s\n" "${delimiter}"
    printf "\e[1m\e[31mERROR: python3-venv is not installed, aborting...\e[0m"
    printf "\n%s\n" "${delimiter}"
    exit 1
fi

cd "${install_dir}"/ || { printf "\e[1m\e[31mERROR: Can't cd to %s/, aborting...\e[0m" "${install_dir}"; exit 1; }
if [[ -d "${clone_dir}" ]]
then
    cd "${clone_dir}"/ || { printf "\e[1m\e[31mERROR: Can't cd to %s/%s/, aborting...\e[0m" "${install_dir}" "${clone_dir}"; exit 1; }
else
    printf "\n%s\n" "${delimiter}"
    printf "Clone stable-diffusion-webui"
    printf "\n%s\n" "${delimiter}"
    "${GIT}" clone https://github.com/AUTOMATIC1111/stable-diffusion-webui.git "${clone_dir}"
    cd "${clone_dir}"/ || { printf "\e[1m\e[31mERROR: Can't cd to %s/%s/, aborting...\e[0m" "${install_dir}" "${clone_dir}"; exit 1; }
fi

if [[ -z "${VIRTUAL_ENV}" ]];
then
    printf "\n%s\n" "${delimiter}"
    printf "Create and activate python venv"
    printf "\n%s\n" "${delimiter}"
    cd "${install_dir}"/"${clone_dir}"/ || { printf "\e[1m\e[31mERROR: Can't cd to %s/%s/, aborting...\e[0m" "${install_dir}" "${clone_dir}"; exit 1; }
    if [[ ! -d "${venv_dir}" ]]
    then
        "${python_cmd}" -m venv "${venv_dir}"
        first_launch=1
    fi
    # shellcheck source=/dev/null
    if [[ -f "${venv_dir}"/bin/activate ]]
    then
        source "${venv_dir}"/bin/activate
    else
        printf "\n%s\n" "${delimiter}"
        printf "\e[1m\e[31mERROR: Cannot activate python venv, aborting...\e[0m"
        printf "\n%s\n" "${delimiter}"
        exit 1
    fi
else
    printf "\n%s\n" "${delimiter}"
    printf "python venv already activate: ${VIRTUAL_ENV}"
    printf "\n%s\n" "${delimiter}"
fi

# Try using TCMalloc on Linux
prepare_tcmalloc() {
    if [[ "${OSTYPE}" == "linux"* ]] && [[ -z "${NO_TCMALLOC}" ]] && [[ -z "${LD_PRELOAD}" ]]; then
        TCMALLOC="$(ldconfig -p | grep -Po "libtcmalloc.so.\d" | head -n 1)"
        if [[ ! -z "${TCMALLOC}" ]]; then
            echo "Using TCMalloc: ${TCMALLOC}"
            export LD_PRELOAD="${TCMALLOC}"
        else
            printf "\e[1m\e[31mCannot locate TCMalloc (improves CPU memory usage)\e[0m\n"
        fi
    fi
}

if [[ ! -z "${ACCELERATE}" ]] && [ ${ACCELERATE}="True" ] && [ -x "$(command -v accelerate)" ]
then
    printf "\n%s\n" "${delimiter}"
    printf "Accelerating launch.py..."
    printf "\n%s\n" "${delimiter}"
    prepare_tcmalloc
    exec accelerate launch --num_cpu_threads_per_process=6 "${LAUNCH_SCRIPT}" "$@"
else
    printf "\n%s\n" "${delimiter}"
    printf "Launching launch.py..."
    printf "\n%s\n" "${delimiter}"
    prepare_tcmalloc
    exec "${python_cmd}" "${LAUNCH_SCRIPT}" "$@"
fi<|MERGE_RESOLUTION|>--- conflicted
+++ resolved
@@ -126,16 +126,8 @@
 esac
 if echo "$gpu_info" | grep -q "AMD" && [[ -z "${TORCH_COMMAND}" ]]
 then
-<<<<<<< HEAD
-    # Apparently now this works
     export TORCH_COMMAND="pip install torch==2.0.1+rocm5.4.2 torchvision==0.15.2+rocm5.4.2 --index-url https://download.pytorch.org/whl/rocm5.4.2"
-fi  
-=======
-    # AMD users will still use torch 1.13 because 2.0 does not seem to work.
-
-    export TORCH_COMMAND="pip install torch==1.13.1+rocm5.2 torchvision==0.14.1+rocm5.2 --index-url https://download.pytorch.org/whl/rocm5.2"
-fi
->>>>>>> bb431df5
+fi
 
 for preq in "${GIT}" "${python_cmd}"
 do
